--- conflicted
+++ resolved
@@ -320,7 +320,6 @@
                         @test domain(L) == codomain(L) == space(t, 3) ⊗ space(t, 4)
                     end
                 end
-<<<<<<< HEAD
                 @testset "rightnull with $alg" for alg in
                                                    (TensorKit.LQ(), TensorKit.SVD(),
                                                     TensorKit.SDD())
@@ -329,20 +328,62 @@
                     @test MMd ≈ one(MMd)
                     @test norm(permute(t, ((3, 4), (2, 1, 5))) * M') <
                           100 * eps(norm(t))
-=======
+                end
+                @testset "tsvd with $alg" for alg in (TensorKit.SVD(), TensorKit.SDD())
+                    U, S, V = @constinferred tsvd(t, ((3, 4, 2), (1, 5)); alg=alg)
+                    UdU = U' * U
+                    @test UdU ≈ one(UdU)
+                    VVd = V * V'
+                    @test VVd ≈ one(VVd)
+                    @test U * S * V ≈ permute(t, ((3, 4, 2), (1, 5)))
+                end
+            end
+            @testset "empty tensor" begin
+                t = TensorMap(randn, T, V1 ⊗ V2, typeof(V1)())
+                @testset "leftorth with $alg" for alg in
+                                                  (TensorKit.QR(), TensorKit.QRpos(),
+                                                   TensorKit.QL(), TensorKit.QLpos(),
+                                                   TensorKit.Polar(), TensorKit.SVD(),
+                                                   TensorKit.SDD())
+                    Q, R = @constinferred leftorth(t; alg=alg)
+                    @test Q == t
+                    @test dim(Q) == dim(R) == 0
+                end
+                @testset "leftnull with $alg" for alg in
+                                                  (TensorKit.QR(), TensorKit.SVD(),
+                                                   TensorKit.SDD())
+                    N = @constinferred leftnull(t; alg=alg)
+                    @test N' * N ≈ id(domain(N))
+                    @test N * N' ≈ id(codomain(N))
+                end
+                @testset "rightorth with $alg" for alg in
+                                                   (TensorKit.RQ(), TensorKit.RQpos(),
+                                                    TensorKit.LQ(), TensorKit.LQpos(),
+                                                    TensorKit.Polar(), TensorKit.SVD(),
+                                                    TensorKit.SDD())
+                    L, Q = @constinferred rightorth(copy(t'); alg=alg)
+                    @test Q == t'
+                    @test dim(Q) == dim(L) == 0
+                end
+                @testset "rightnull with $alg" for alg in
+                                                   (TensorKit.LQ(), TensorKit.SVD(),
+                                                    TensorKit.SDD())
+                    M = @constinferred rightnull(copy(t'); alg=alg)
+                    @test M * M' ≈ id(codomain(M))
+                    @test M' * M ≈ id(domain(M))
+                end
+                @testset "tsvd with $alg" for alg in (TensorKit.SVD(), TensorKit.SDD())
+                    U, S, V = @constinferred tsvd(t; alg=alg)
+                    @test U == t
+                    @test dim(U) == dim(S) == dim(V)
+                end
+            end
 
                 t = Tensor(rand, T, V1 ⊗ V1' ⊗ V2 ⊗ V2')
                 @testset "eig and isposdef" begin
                     D, V = eigen(t, ((1, 3), (2, 4)))
                     t2 = permute(t, ((1, 3), (2, 4)))
                     @test t2 * V ≈ V * D
-
-                    # Somehow moving these test before the previous one gives rise to errors
-                    # with T=Float32 on x86 platforms. Is this an OpenBLAS issue? 
-                    VdV = V' * V;
-                    VdV = (VdV + VdV') / 2
-                    @test isposdef(VdV)
-
                     @test !isposdef(t2) # unlikely for non-hermitian map
                     t2 = (t2 + t2')
                     D, V = eigen(t2)
@@ -356,127 +397,49 @@
                     @test isposdef(t2) == isposdef(λ)
                     @test isposdef(t2 - λ * one(t2) + 0.1 * one(t2))
                     @test !isposdef(t2 - λ * one(t2) - 0.1 * one(t2))
->>>>>>> ec40cea8
-                end
-                @testset "tsvd with $alg" for alg in (TensorKit.SVD(), TensorKit.SDD())
-                    U, S, V = @constinferred tsvd(t, ((3, 4, 2), (1, 5)); alg=alg)
-                    UdU = U' * U
-                    @test UdU ≈ one(UdU)
-                    VVd = V * V'
-                    @test VVd ≈ one(VVd)
-                    @test U * S * V ≈ permute(t, ((3, 4, 2), (1, 5)))
-                end
-            end
-            @testset "empty tensor" begin
-                t = TensorMap(randn, T, V1 ⊗ V2, typeof(V1)())
-                @testset "leftorth with $alg" for alg in
-                                                  (TensorKit.QR(), TensorKit.QRpos(),
-                                                   TensorKit.QL(), TensorKit.QLpos(),
-                                                   TensorKit.Polar(), TensorKit.SVD(),
-                                                   TensorKit.SDD())
-                    Q, R = @constinferred leftorth(t; alg=alg)
-                    @test Q == t
-                    @test dim(Q) == dim(R) == 0
-                end
-                @testset "leftnull with $alg" for alg in
-                                                  (TensorKit.QR(), TensorKit.SVD(),
-                                                   TensorKit.SDD())
-                    N = @constinferred leftnull(t; alg=alg)
-                    @test N' * N ≈ id(domain(N))
-                    @test N * N' ≈ id(codomain(N))
-                end
-                @testset "rightorth with $alg" for alg in
-                                                   (TensorKit.RQ(), TensorKit.RQpos(),
-                                                    TensorKit.LQ(), TensorKit.LQpos(),
-                                                    TensorKit.Polar(), TensorKit.SVD(),
-                                                    TensorKit.SDD())
-                    L, Q = @constinferred rightorth(copy(t'); alg=alg)
-                    @test Q == t'
-                    @test dim(Q) == dim(L) == 0
-                end
-                @testset "rightnull with $alg" for alg in
-                                                   (TensorKit.LQ(), TensorKit.SVD(),
-                                                    TensorKit.SDD())
-                    M = @constinferred rightnull(copy(t'); alg=alg)
-                    @test M * M' ≈ id(codomain(M))
-                    @test M' * M ≈ id(domain(M))
-                end
-                @testset "tsvd with $alg" for alg in (TensorKit.SVD(), TensorKit.SDD())
-                    U, S, V = @constinferred tsvd(t; alg=alg)
-                    @test U == t
-                    @test dim(U) == dim(S) == dim(V)
-                end
-            end
-
-            t = Tensor(rand, T, V1 ⊗ V1' ⊗ V2 ⊗ V2')
-            @testset "eig and isposdef" begin
-                D, V = eigen(t, ((1, 3), (2, 4)))
-                D̃, Ṽ = @constinferred eig(t, ((1, 3), (2, 4)))
-                @test D ≈ D̃
-                @test V ≈ Ṽ
-                VdV = V' * V
-                VdV = (VdV + VdV') / 2
-                @test isposdef(VdV)
-                t2 = permute(t, ((1, 3), (2, 4)))
-                @test t2 * V ≈ V * D
-                @test !isposdef(t2) # unlikely for non-hermitian map
-                t2 = (t2 + t2')
-                D, V = eigen(t2)
-                VdV = V' * V
-                @test VdV ≈ one(VdV)
-                D̃, Ṽ = @constinferred eigh(t2)
-                @test D ≈ D̃
-                @test V ≈ Ṽ
-                λ = minimum(minimum(real(LinearAlgebra.diag(b)))
-                            for (c, b) in blocks(D))
-                @test isposdef(t2) == isposdef(λ)
-                @test isposdef(t2 - λ * one(t2) + 0.1 * one(t2))
-                @test !isposdef(t2 - λ * one(t2) - 0.1 * one(t2))
-            end
-        end
-    end
-
-    @timedtestset "Tensor truncation" begin
-        for T in (Float32, ComplexF64)
-            for p in (1, 2, 3, Inf)
-                # Test both a normal tensor and an adjoint one.
-                ts = (TensorMap(randn, T, V1 ⊗ V2 ⊗ V3, V4 ⊗ V5),
-                      TensorMap(randn, T, V4 ⊗ V5, V1 ⊗ V2 ⊗ V3)')
-                for t in ts
-                    U₀, S₀, V₀, = tsvd(t)
-                    t = rmul!(t, 1 / norm(S₀, p))
-                    U, S, V, ϵ = @constinferred tsvd(t; trunc=truncerr(5e-1), p=p)
-                    # @show p, ϵ
-                    # @show domain(S)
-                    # @test min(space(S,1), space(S₀,1)) != space(S₀,1)
-                    U′, S′, V′, ϵ′ = tsvd(t; trunc=truncerr(nextfloat(ϵ)), p=p)
-                    @test (U, S, V, ϵ) == (U′, S′, V′, ϵ′)
-                    U′, S′, V′, ϵ′ = tsvd(t; trunc=truncdim(ceil(Int, dim(domain(S)))),
-                                          p=p)
-                    @test (U, S, V, ϵ) == (U′, S′, V′, ϵ′)
-                    U′, S′, V′, ϵ′ = tsvd(t; trunc=truncspace(space(S, 1)), p=p)
-                    @test (U, S, V, ϵ) == (U′, S′, V′, ϵ′)
-                    # results with truncationcutoff cannot be compared because they don't take degeneracy into account, and thus truncate differently
-                    U, S, V, ϵ = tsvd(t; trunc=truncbelow(1 / dim(domain(S₀))), p=p)
-                    # @show p, ϵ
-                    # @show domain(S)
-                    # @test min(space(S,1), space(S₀,1)) != space(S₀,1)
-                    U′, S′, V′, ϵ′ = tsvd(t; trunc=truncspace(space(S, 1)), p=p)
-                    @test (U, S, V, ϵ) == (U′, S′, V′, ϵ′)
-                end
-            end
-        end
-    end
-
-    if hasfusiontensor(I)
-        @timedtestset "Tensor functions" begin
-            W = V1 ⊗ V2
-            for T in (Float64, ComplexF64)
-                t = TensorMap(randn, T, W, W)
-                s = dim(W)
-                expt = @constinferred exp(t)
-                @test reshape(convert(Array, expt), (s, s)) ≈
-                      exp(reshape(convert(Array, t), (s, s)))
+                end
+            end
+        end
+        @timedtestset "Tensor truncation" begin
+            for T in (Float32, ComplexF64)
+                for p in (1, 2, 3, Inf)
+                    # Test both a normal tensor and an adjoint one.
+                    ts = (TensorMap(randn, T, V1 ⊗ V2 ⊗ V3, V4 ⊗ V5),
+                          TensorMap(randn, T, V4 ⊗ V5, V1 ⊗ V2 ⊗ V3)')
+                    for t in ts
+                        U₀, S₀, V₀, = tsvd(t)
+                        t = rmul!(t, 1 / norm(S₀, p))
+                        U, S, V, ϵ = @constinferred tsvd(t; trunc=truncerr(5e-1), p=p)
+                        # @show p, ϵ
+                        # @show domain(S)
+                        # @test min(space(S,1), space(S₀,1)) != space(S₀,1)
+                        U′, S′, V′, ϵ′ = tsvd(t; trunc=truncerr(nextfloat(ϵ)), p=p)
+                        @test (U, S, V, ϵ) == (U′, S′, V′, ϵ′)
+                        U′, S′, V′, ϵ′ = tsvd(t; trunc=truncdim(ceil(Int, dim(domain(S)))),
+                                              p=p)
+                        @test (U, S, V, ϵ) == (U′, S′, V′, ϵ′)
+                        U′, S′, V′, ϵ′ = tsvd(t; trunc=truncspace(space(S, 1)), p=p)
+                        @test (U, S, V, ϵ) == (U′, S′, V′, ϵ′)
+                        # results with truncationcutoff cannot be compared because they don't take degeneracy into account, and thus truncate differently
+                        U, S, V, ϵ = tsvd(t; trunc=truncbelow(1 / dim(domain(S₀))), p=p)
+                        # @show p, ϵ
+                        # @show domain(S)
+                        # @test min(space(S,1), space(S₀,1)) != space(S₀,1)
+                        U′, S′, V′, ϵ′ = tsvd(t; trunc=truncspace(space(S, 1)), p=p)
+                        @test (U, S, V, ϵ) == (U′, S′, V′, ϵ′)
+                    end
+                end
+            end
+        end
+        if hasfusiontensor(I)
+            @timedtestset "Tensor functions" begin
+                W = V1 ⊗ V2
+                for T in (Float64, ComplexF64)
+                    t = TensorMap(randn, T, W, W)
+                    s = dim(W)
+                    expt = @constinferred exp(t)
+                    @test reshape(convert(Array, expt), (s, s)) ≈
+                          exp(reshape(convert(Array, t), (s, s)))
 
                 @test (@constinferred sqrt(t))^2 ≈ t
                 @test reshape(convert(Array, sqrt(t^2)), (s, s)) ≈
