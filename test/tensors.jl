--- conflicted
+++ resolved
@@ -1,5 +1,4 @@
 Vtr = (ℂ^3,
-<<<<<<< HEAD
     (ℂ^4)',
     ℂ^5,
     ℂ^6,
@@ -44,62 +43,11 @@
     ℂ[FermionParity⊠SU2Irrep]((1, 1 // 2) => 1, (0, 1) => 1)',
     ℂ[FermionParity⊠SU2Irrep]((0, 0) => 2, (1, 1 // 2) => 2),
     ℂ[FermionParity⊠SU2Irrep]((0, 0) => 1, (1, 1 // 2) => 1, (1, 3 // 2) => 1)')
-VSU₃ = (ℂ[SU3Irrep]((0, 0, 0) => 3, (1, 0, 0) => 1),
-    ℂ[SU3Irrep]((0, 0, 0) => 3, (2, 0, 0) => 1)',
-    ℂ[SU3Irrep]((1, 1, 0) => 1, (2, 1, 0) => 1),
-    ℂ[SU3Irrep]((1, 0, 0) => 1, (2, 0, 0) => 1),
-    ℂ[SU3Irrep]((0, 0, 0) => 1, (1, 0, 0) => 1, (1, 1, 0) => 1)')
-=======
-       (ℂ^4)',
-       ℂ^5,
-       ℂ^6,
-       (ℂ^7)')
-Vℤ₂ = (ℂ[Z2Irrep](0 => 1, 1 => 1),
-       ℂ[Z2Irrep](0 => 1, 1 => 2)',
-       ℂ[Z2Irrep](0 => 3, 1 => 2)',
-       ℂ[Z2Irrep](0 => 2, 1 => 3),
-       ℂ[Z2Irrep](0 => 2, 1 => 5))
-Vfℤ₂ = (ℂ[FermionParity](0 => 1, 1 => 1),
-        ℂ[FermionParity](0 => 1, 1 => 2)',
-        ℂ[FermionParity](0 => 3, 1 => 2)',
-        ℂ[FermionParity](0 => 2, 1 => 3),
-        ℂ[FermionParity](0 => 2, 1 => 5))
-Vℤ₃ = (ℂ[Z3Irrep](0 => 1, 1 => 2, 2 => 2),
-       ℂ[Z3Irrep](0 => 3, 1 => 1, 2 => 1),
-       ℂ[Z3Irrep](0 => 2, 1 => 2, 2 => 1)',
-       ℂ[Z3Irrep](0 => 1, 1 => 2, 2 => 3),
-       ℂ[Z3Irrep](0 => 1, 1 => 3, 2 => 3)')
-VU₁ = (ℂ[U1Irrep](0 => 1, 1 => 2, -1 => 2),
-       ℂ[U1Irrep](0 => 3, 1 => 1, -1 => 1),
-       ℂ[U1Irrep](0 => 2, 1 => 2, -1 => 1)',
-       ℂ[U1Irrep](0 => 1, 1 => 2, -1 => 3),
-       ℂ[U1Irrep](0 => 1, 1 => 3, -1 => 3)')
-VfU₁ = (ℂ[FermionNumber](0 => 1, 1 => 2, -1 => 2),
-        ℂ[FermionNumber](0 => 3, 1 => 1, -1 => 1),
-        ℂ[FermionNumber](0 => 2, 1 => 2, -1 => 1)',
-        ℂ[FermionNumber](0 => 1, 1 => 2, -1 => 3),
-        ℂ[FermionNumber](0 => 1, 1 => 3, -1 => 3)')
-VCU₁ = (ℂ[CU1Irrep]((0, 0) => 1, (0, 1) => 2, 1 => 1),
-        ℂ[CU1Irrep]((0, 0) => 3, (0, 1) => 0, 1 => 1),
-        ℂ[CU1Irrep]((0, 0) => 1, (0, 1) => 0, 1 => 2)',
-        ℂ[CU1Irrep]((0, 0) => 2, (0, 1) => 2, 1 => 1),
-        ℂ[CU1Irrep]((0, 0) => 2, (0, 1) => 1, 1 => 2)')
-VSU₂ = (ℂ[SU2Irrep](0 => 3, 1 // 2 => 1),
-        ℂ[SU2Irrep](0 => 2, 1 => 1),
-        ℂ[SU2Irrep](1 // 2 => 1, 1 => 1)',
-        ℂ[SU2Irrep](0 => 2, 1 // 2 => 2),
-        ℂ[SU2Irrep](0 => 1, 1 // 2 => 1, 3 // 2 => 1)')
-VfSU₂ = (ℂ[FermionSpin](0 => 3, 1 // 2 => 1),
-         ℂ[FermionSpin](0 => 2, 1 => 1),
-         ℂ[FermionSpin](1 // 2 => 1, 1 => 1)',
-         ℂ[FermionSpin](0 => 2, 1 // 2 => 2),
-         ℂ[FermionSpin](0 => 1, 1 // 2 => 1, 3 // 2 => 1)')
 # VSU₃ = (ℂ[SU3Irrep]((0, 0, 0) => 3, (1, 0, 0) => 1),
-#         ℂ[SU3Irrep]((0, 0, 0) => 3, (2, 0, 0) => 1)',
-#         ℂ[SU3Irrep]((1, 1, 0) => 1, (2, 1, 0) => 1),
-#         ℂ[SU3Irrep]((1, 0, 0) => 1, (2, 0, 0) => 1),
-#         ℂ[SU3Irrep]((0, 0, 0) => 1, (1, 0, 0) => 1, (1, 1, 0) => 1)')
->>>>>>> 71da4918
+#     ℂ[SU3Irrep]((0, 0, 0) => 3, (2, 0, 0) => 1)',
+#     ℂ[SU3Irrep]((1, 1, 0) => 1, (2, 1, 0) => 1),
+#     ℂ[SU3Irrep]((1, 0, 0) => 1, (2, 0, 0) => 1),
+#     ℂ[SU3Irrep]((0, 0, 0) => 1, (1, 0, 0) => 1, (1, 1, 0) => 1)')
 
 for V in (Vtr, Vℤ₂, Vfℤ₂, Vℤ₃, VU₁, VfU₁, VCU₁, VSU₂, VfSU₂)#, VSU₃)
     V1, V2, V3, V4, V5 = V
@@ -148,56 +96,6 @@
         @timedtestset "Tensor Dict conversion" begin
             W = V1 ⊗ V2 ⊗ V3 ← V4 ⊗ V5
             for T in (Int, Float32, ComplexF64)
-<<<<<<< HEAD
-                if T == Int
-                    t = TensorMap(sz -> rand(-20:20, sz), W)
-                else
-                    t = TensorMap(randn, T, W)
-                end
-                a = @constinferred convert(Array, t)
-                @test t ≈ @constinferred TensorMap(a, W)
-            end
-        end
-    end
-    @timedtestset "Basic linear algebra" begin
-        W = V1 ⊗ V2 ⊗ V3 ← V4 ⊗ V5
-        for T in (Float32, ComplexF64)
-            t = TensorMap(rand, T, W)
-            @test eltype(t) == T
-            @test space(t) == W
-            @test space(t') == W'
-            @test dim(t) == dim(space(t))
-            @test codomain(t) == codomain(W)
-            @test domain(t) == domain(W)
-            @test isa(@constinferred(norm(t)), real(T))
-            @test norm(t)^2 ≈ dot(t, t)
-            α = rand(T)
-            @test norm(α * t) ≈ abs(α) * norm(t)
-            @test norm(t + t, 2) ≈ 2 * norm(t, 2)
-            @test norm(t + t, 1) ≈ 2 * norm(t, 1)
-            @test norm(t + t, Inf) ≈ 2 * norm(t, Inf)
-            p = 3 * rand(Float64)
-            @test norm(t + t, p) ≈ 2 * norm(t, p)
-            @test norm(t) ≈ norm(t')
-
-            t2 = TensorMap(rand, T, W)
-            β = rand(T)
-            @test @constinferred(dot(β * t2, α * t)) ≈ conj(β) * α * conj(dot(t, t2))
-            @test dot(t2, t) ≈ conj(dot(t, t2))
-            @test dot(t2, t) ≈ conj(dot(t2', t'))
-            @test dot(t2, t) ≈ dot(t', t2')
-
-            i1 = @constinferred(isomorphism(Matrix{T}, V1 ⊗ V2, V2 ⊗ V1))
-            i2 = @constinferred(isomorphism(Matrix{T}, V2 ⊗ V1, V1 ⊗ V2))
-            @test i1 * i2 == @constinferred(id(Matrix{T}, V1 ⊗ V2))
-            @test i2 * i1 == @constinferred(id(Matrix{T}, V2 ⊗ V1))
-
-
-            w = @constinferred(isometry(Matrix{T}, V1 ⊗ (oneunit(V1) ⊕ oneunit(V1)), V1))
-            @test dim(w) == 2 * dim(V1 ← V1)
-            @test w' * w == id(Matrix{T}, V1)
-            @test w * w' == (w * w')^2
-=======
                 t = TensorMap(rand, T, W)
                 d = convert(Dict, t)
                 @test t == convert(TensorMap, d)
@@ -216,20 +114,11 @@
                     @test t ≈ @constinferred TensorMap(a, W)
                 end
             end
->>>>>>> 71da4918
         end
         @timedtestset "Basic linear algebra" begin
             W = V1 ⊗ V2 ⊗ V3 ← V4 ⊗ V5
             for T in (Float32, ComplexF64)
                 t = TensorMap(rand, T, W)
-<<<<<<< HEAD
-                t2 = TensorMap(rand, T, W)
-                @test norm(t, 2) ≈ norm(convert(Array, t), 2)
-                @test dot(t2, t) ≈ dot(convert(Array, t2), convert(Array, t))
-                α = rand(T)
-                @test convert(Array, α * t) ≈ α * convert(Array, t)
-                @test convert(Array, t + t) ≈ 2 * convert(Array, t)
-=======
                 @test scalartype(t) == T
                 @test space(t) == W
                 @test space(t') == W'
@@ -264,7 +153,6 @@
                 @test dim(w) == 2 * dim(V1 ← V1)
                 @test w' * w == id(Matrix{T}, V1)
                 @test w * w' == (w * w')^2
->>>>>>> 71da4918
             end
         end
         if hasfusiontensor(I)
@@ -280,31 +168,6 @@
                     @test convert(Array, t + t) ≈ 2 * convert(Array, t)
                 end
             end
-<<<<<<< HEAD
-        end
-    end
-    @timedtestset "Tensor conversion" begin
-        W = V1 ⊗ V2
-        t = TensorMap(randn, Float64, W, W)
-        @test typeof(convert(TensorMap, t')) == typeof(t)
-        tc = complex(t)
-        @test convert(typeof(tc), t) == tc
-        @test typeof(convert(typeof(tc), t)) == typeof(tc)
-        @test typeof(convert(typeof(tc), t')) == typeof(tc)
-    end
-    @timedtestset "Permutations: test via inner product invariance" begin
-        W = V1 ⊗ V2 ⊗ V3 ⊗ V4 ⊗ V5
-        t = Tensor(rand, ComplexF64, W)
-        t′ = Tensor(rand, ComplexF64, W)
-        for k = 0:5
-            for p in permutations(1:5)
-                p1 = ntuple(n -> p[n], k)
-                p2 = ntuple(n -> p[k+n], 5 - k)
-                t2 = @constinferred permute(t, p1, p2)
-                @test norm(t2) ≈ norm(t)
-                t2′ = permute(t′, p1, p2)
-                @test dot(t2′, t2) ≈ dot(t′, t) ≈ dot(transpose(t2′), transpose(t2))
-=======
             @timedtestset "Real and imaginary parts" begin
                 W = V1 ⊗ V2
                 for T in (Float64, ComplexF64, ComplexF32)
@@ -312,7 +175,6 @@
                     @test real(convert(Array, t)) == convert(Array, @constinferred real(t))
                     @test imag(convert(Array, t)) == convert(Array, @constinferred imag(t))
                 end
->>>>>>> 71da4918
             end
         end
         @timedtestset "Tensor conversion" begin
@@ -333,24 +195,6 @@
             for k in 0:5
                 for p in permutations(1:5)
                     p1 = ntuple(n -> p[n], k)
-<<<<<<< HEAD
-                    p2 = ntuple(n -> p[k+n], 5 - k)
-                    t2 = permute(t, p1, p2)
-                    a2 = convert(Array, t2)
-                    @test a2 ≈ permutedims(convert(Array, t), (p1..., p2...))
-                    @test convert(Array, transpose(t2)) ≈ permutedims(a2, (5, 4, 3, 2, 1))
-                end
-            end
-        end
-    end
-    @timedtestset "Full trace: test self-consistency" begin
-        t = Tensor(rand, ComplexF64, V1 ⊗ V2' ⊗ V2 ⊗ V1')
-        t2 = permute(t, (1, 2), (4, 3))
-        s = @constinferred tr(t2)
-        @test conj(s) ≈ tr(t2')
-        if !isdual(V1)
-            t2 = twist!(t2, 1)
-=======
                     p2 = ntuple(n -> p[k + n], 5 - k)
                     t2 = @constinferred permute(t, (p1, p2))
                     @test norm(t2) ≈ norm(t)
@@ -375,7 +219,6 @@
                     end
                 end
             end
->>>>>>> 71da4918
         end
         @timedtestset "Full trace: test self-consistency" begin
             t = Tensor(rand, ComplexF64, V1 ⊗ V2' ⊗ V2 ⊗ V1')
@@ -395,73 +238,6 @@
             @test ss ≈ s2
             @test ss ≈ s3
         end
-<<<<<<< HEAD
-        ss = tr(t2)
-        @tensor s2 = t[a, b, b, a]
-        @tensor t3[a, b] := t[a, c, c, b]
-        @tensor s3 = t3[a, a]
-        @test ss ≈ s2
-        @test ss ≈ s3
-    end
-    @timedtestset "Partial trace: test self-consistency" begin
-        t = Tensor(rand, ComplexF64, V1 ⊗ V2' ⊗ V3 ⊗ V2 ⊗ V1' ⊗ V3')
-        @tensor t2[a, b] := t[c, d, b, d, c, a]
-        @tensor t4[a, b, c, d] := t[d, e, b, e, c, a]
-        @tensor t5[a, b] := t4[a, b, c, c]
-        @test t2 ≈ t5
-    end
-    if hasfusiontensor(I)
-        @timedtestset "Trace: test via conversion" begin
-            t = Tensor(rand, ComplexF64, V1 ⊗ V2' ⊗ V3 ⊗ V2 ⊗ V1' ⊗ V3')
-            @tensor t2[a, b] := t[c, d, b, d, c, a]
-            @tensor t3[a, b] := convert(Array, t)[c, d, b, d, c, a]
-            @test t3 ≈ convert(Array, t2)
-        end
-    end
-    @timedtestset "Trace and contraction" begin
-        t1 = Tensor(rand, ComplexF64, V1 ⊗ V2 ⊗ V3)
-        t2 = Tensor(rand, ComplexF64, V2' ⊗ V4 ⊗ V1')
-        t3 = t1 ⊗ t2
-        @tensor ta[a, b] := t1[x, y, a] * t2[y, b, x]
-        @tensor tb[a, b] := t3[x, y, a, y, b, x]
-        @test ta ≈ tb
-    end
-    if hasfusiontensor(I)
-        @timedtestset "Tensor contraction: test via conversion" begin
-            A1 = TensorMap(randn, ComplexF64, V1' * V2', V3')
-            A2 = TensorMap(randn, ComplexF64, V3 * V4, V5)
-            rhoL = TensorMap(randn, ComplexF64, V1, V1)
-            rhoR = TensorMap(randn, ComplexF64, V5, V5)' # test adjoint tensor
-            H = TensorMap(randn, ComplexF64, V2 * V4, V2 * V4)
-            @tensor HrA12[a, s1, s2, c] := rhoL[a, a'] * conj(A1[a', t1, b]) *
-                                           A2[b, t2, c'] * rhoR[c', c] * H[s1, s2, t1, t2]
-
-            @tensor HrA12array[a, s1, s2, c] := convert(Array, rhoL)[a, a'] *
-                                                conj(convert(Array, A1)[a', t1, b]) *
-                                                convert(Array, A2)[b, t2, c'] *
-                                                convert(Array, rhoR)[c', c] *
-                                                convert(Array, H)[s1, s2, t1, t2]
-
-            @test HrA12array ≈ convert(Array, HrA12)
-        end
-    end
-    @timedtestset "Multiplication and inverse: test compatibility" begin
-        W1 = V1 ⊗ V2 ⊗ V3
-        W2 = V4 ⊗ V5
-        for T in (Float64, ComplexF64)
-            t1 = TensorMap(rand, T, W1, W1)
-            t2 = TensorMap(rand, T, W2, W2)
-            t = TensorMap(rand, T, W1, W2)
-            @test t1 * (t1 \ t) ≈ t
-            @test (t / t2) * t2 ≈ t
-            @test t1 \ one(t1) ≈ inv(t1)
-            @test one(t1) / t1 ≈ pinv(t1)
-            @test_throws SpaceMismatch inv(t)
-            @test_throws SpaceMismatch t2 \ t
-            @test_throws SpaceMismatch t / t1
-            tp = pinv(t) * t
-            @test tp ≈ tp * tp
-=======
         @timedtestset "Partial trace: test self-consistency" begin
             t = Tensor(rand, ComplexF64, V1 ⊗ V2' ⊗ V3 ⊗ V2 ⊗ V1' ⊗ V3')
             @tensor t2[a, b] := t[c, d, b, d, c, a]
@@ -504,7 +280,6 @@
 
                 @test HrA12array ≈ convert(Array, HrA12)
             end
->>>>>>> 71da4918
         end
         @timedtestset "Multiplication and inverse: test compatibility" begin
             W1 = V1 ⊗ V2 ⊗ V3
@@ -513,17 +288,6 @@
                 t1 = TensorMap(rand, T, W1, W1)
                 t2 = TensorMap(rand, T, W2, W2)
                 t = TensorMap(rand, T, W1, W2)
-<<<<<<< HEAD
-                d1 = dim(W1)
-                d2 = dim(W2)
-                At1 = reshape(convert(Array, t1), d1, d1)
-                At2 = reshape(convert(Array, t2), d2, d2)
-                At = reshape(convert(Array, t), d1, d2)
-                @test reshape(convert(Array, t1 * t), d1, d2) ≈ At1 * At
-                @test reshape(convert(Array, t1' * t), d1, d2) ≈ At1' * At
-                @test reshape(convert(Array, t2 * t'), d2, d1) ≈ At2 * At'
-                @test reshape(convert(Array, t2' * t'), d2, d1) ≈ At2' * At'
-=======
                 @test t1 * (t1 \ t) ≈ t
                 @test (t / t2) * t2 ≈ t
                 @test t1 \ one(t1) ≈ inv(t1)
@@ -552,7 +316,6 @@
                     @test reshape(convert(Array, t1' * t), d1, d2) ≈ At1' * At
                     @test reshape(convert(Array, t2 * t'), d2, d1) ≈ At2 * At'
                     @test reshape(convert(Array, t2' * t'), d2, d1) ≈ At2' * At'
->>>>>>> 71da4918
 
                     @test reshape(convert(Array, inv(t1)), d1, d1) ≈ inv(At1)
                     @test reshape(convert(Array, pinv(t)), d2, d1) ≈ pinv(At)
@@ -561,93 +324,6 @@
                         continue
                     end
 
-<<<<<<< HEAD
-                @test reshape(convert(Array, t1 \ t), d1, d2) ≈ At1 \ At
-                @test reshape(convert(Array, t1' \ t), d1, d2) ≈ At1' \ At
-                @test reshape(convert(Array, t2 \ t'), d2, d1) ≈ At2 \ At'
-                @test reshape(convert(Array, t2' \ t'), d2, d1) ≈ At2' \ At'
-
-                @test reshape(convert(Array, t2 / t), d2, d1) ≈ At2 / At
-                @test reshape(convert(Array, t2' / t), d2, d1) ≈ At2' / At
-                @test reshape(convert(Array, t1 / t'), d1, d2) ≈ At1 / At'
-                @test reshape(convert(Array, t1' / t'), d1, d2) ≈ At1' / At'
-            end
-        end
-    end
-    @timedtestset "Factorization" begin
-        W = V1 ⊗ V2 ⊗ V3 ⊗ V4 ⊗ V5
-        for T in (Float32, ComplexF64)
-            # Test both a normal tensor and an adjoint one.
-            ts = (Tensor(rand, T, W), Tensor(rand, T, W)')
-            for t in ts
-                @testset "leftorth with $alg" for alg in (TensorKit.QR(), TensorKit.QRpos(), TensorKit.QL(), TensorKit.QLpos(), TensorKit.Polar(), TensorKit.SVD(), TensorKit.SDD())
-                    Q, R = @constinferred leftorth(t, (3, 4, 2), (1, 5); alg=alg)
-                    QdQ = Q' * Q
-                    @test QdQ ≈ one(QdQ)
-                    @test Q * R ≈ permute(t, (3, 4, 2), (1, 5))
-                    if alg isa Polar
-                        @test isposdef(R)
-                        @test domain(R) == codomain(R) == space(t, 1)' ⊗ space(t, 5)'
-                    end
-                end
-                @testset "leftnull with $alg" for alg in (TensorKit.QR(), TensorKit.SVD(), TensorKit.SDD())
-                    N = @constinferred leftnull(t, (3, 4, 2), (1, 5); alg=alg)
-                    NdN = N' * N
-                    @test NdN ≈ one(NdN)
-                    @test norm(N' * permute(t, (3, 4, 2), (1, 5))) < 100 * eps(norm(t))
-                end
-                @testset "rightorth with $alg" for alg in (TensorKit.RQ(), TensorKit.RQpos(), TensorKit.LQ(), TensorKit.LQpos(), TensorKit.Polar(), TensorKit.SVD(), TensorKit.SDD())
-                    L, Q = @constinferred rightorth(t, (3, 4), (2, 1, 5); alg=alg)
-                    QQd = Q * Q'
-                    @test QQd ≈ one(QQd)
-                    @test L * Q ≈ permute(t, (3, 4), (2, 1, 5))
-                    if alg isa Polar
-                        @test isposdef(L)
-                        @test domain(L) == codomain(L) == space(t, 3) ⊗ space(t, 4)
-                    end
-                end
-                @testset "rightnull with $alg" for alg in (TensorKit.LQ(), TensorKit.SVD(), TensorKit.SDD())
-                    M = @constinferred rightnull(t, (3, 4), (2, 1, 5); alg=alg)
-                    MMd = M * M'
-                    @test MMd ≈ one(MMd)
-                    @test norm(permute(t, (3, 4), (2, 1, 5)) * M') < 100 * eps(norm(t))
-                end
-                @testset "tsvd with $alg" for alg in (TensorKit.SVD(), TensorKit.SDD())
-                    U, S, V = @constinferred tsvd(t, (3, 4, 2), (1, 5); alg=alg)
-                    UdU = U' * U
-                    @test UdU ≈ one(UdU)
-                    VVd = V * V'
-                    @test VVd ≈ one(VVd)
-                    @test U * S * V ≈ permute(t, (3, 4, 2), (1, 5))
-                end
-            end
-            @testset "empty tensor" begin
-                t = TensorMap(randn, T, V1 ⊗ V2, typeof(V1)())
-                @testset "leftorth with $alg" for alg in (TensorKit.QR(), TensorKit.QRpos(), TensorKit.QL(), TensorKit.QLpos(), TensorKit.Polar(), TensorKit.SVD(), TensorKit.SDD())
-                    Q, R = @constinferred leftorth(t; alg=alg)
-                    @test Q == t
-                    @test dim(Q) == dim(R) == 0
-                end
-                @testset "leftnull with $alg" for alg in (TensorKit.QR(), TensorKit.SVD(), TensorKit.SDD())
-                    N = @constinferred leftnull(t; alg=alg)
-                    @test N' * N ≈ id(domain(N))
-                    @test N * N' ≈ id(codomain(N))
-                end
-                @testset "rightorth with $alg" for alg in (TensorKit.RQ(), TensorKit.RQpos(), TensorKit.LQ(), TensorKit.LQpos(), TensorKit.Polar(), TensorKit.SVD(), TensorKit.SDD())
-                    L, Q = @constinferred rightorth(copy(t'); alg=alg)
-                    @test Q == t'
-                    @test dim(Q) == dim(L) == 0
-                end
-                @testset "rightnull with $alg" for alg in (TensorKit.LQ(), TensorKit.SVD(), TensorKit.SDD())
-                    M = @constinferred rightnull(copy(t'); alg=alg)
-                    @test M * M' ≈ id(codomain(M))
-                    @test M' * M ≈ id(domain(M))
-                end
-                @testset "tsvd with $alg" for alg in (TensorKit.SVD(), TensorKit.SDD())
-                    U, S, V = @constinferred tsvd(t; alg=alg)
-                    @test U == t
-                    @test dim(U) == dim(S) == dim(V)
-=======
                     @test reshape(convert(Array, t1 \ t), d1, d2) ≈ At1 \ At
                     @test reshape(convert(Array, t1' \ t), d1, d2) ≈ At1' \ At
                     @test reshape(convert(Array, t2 \ t'), d2, d1) ≈ At2 \ At'
@@ -760,91 +436,8 @@
                         @test U == t
                         @test dim(U) == dim(S) == dim(V)
                     end
->>>>>>> 71da4918
-                end
-
-<<<<<<< HEAD
-            t = Tensor(rand, T, V1 ⊗ V1' ⊗ V2 ⊗ V2')
-            @testset "eig and isposdef" begin
-                D, V = eigen(t, (1, 3), (2, 4))
-                D̃, Ṽ = @constinferred eig(t, (1, 3), (2, 4))
-                @test D ≈ D̃
-                @test V ≈ Ṽ
-                VdV = V' * V
-                VdV = (VdV + VdV') / 2
-                @test isposdef(VdV)
-                t2 = permute(t, (1, 3), (2, 4))
-                @test t2 * V ≈ V * D
-                @test !isposdef(t2) # unlikely for non-hermitian map
-                t2 = (t2 + t2')
-                D, V = eigen(t2)
-                VdV = V' * V
-                @test VdV ≈ one(VdV)
-                D̃, Ṽ = @constinferred eigh(t2)
-                @test D ≈ D̃
-                @test V ≈ Ṽ
-                λ = minimum(minimum(real(LinearAlgebra.diag(b))) for (c, b) in blocks(D))
-                @test isposdef(t2) == isposdef(λ)
-                @test isposdef(t2 - λ * one(t2) + 0.1 * one(t2))
-                @test !isposdef(t2 - λ * one(t2) - 0.1 * one(t2))
-            end
-        end
-    end
-    @timedtestset "Tensor truncation" begin
-        for T in (Float32, ComplexF64)
-            for p in (1, 2, 3, Inf)
-                # Test both a normal tensor and an adjoint one.
-                ts = (TensorMap(randn, T, V1 ⊗ V2 ⊗ V3, V4 ⊗ V5),
-                    TensorMap(randn, T, V4 ⊗ V5, V1 ⊗ V2 ⊗ V3)')
-                for t in ts
-                    U₀, S₀, V₀, = tsvd(t)
-                    t = rmul!(t, 1 / norm(S₀, p))
-                    U, S, V, ϵ = @constinferred tsvd(t; trunc=truncerr(5e-1), p=p)
-                    # @show p, ϵ
-                    # @show domain(S)
-                    # @test min(space(S,1), space(S₀,1)) != space(S₀,1)
-                    U′, S′, V′, ϵ′ = tsvd(t; trunc=truncerr(nextfloat(ϵ)), p=p)
-                    @test (U, S, V, ϵ) == (U′, S′, V′, ϵ′)
-                    U′, S′, V′, ϵ′ = tsvd(t; trunc=truncdim(ceil(Int, dim(domain(S)))), p=p)
-                    @test (U, S, V, ϵ) == (U′, S′, V′, ϵ′)
-                    U′, S′, V′, ϵ′ = tsvd(t; trunc=truncspace(space(S, 1)), p=p)
-                    @test (U, S, V, ϵ) == (U′, S′, V′, ϵ′)
-                    # results with truncationcutoff cannot be compared because they don't take degeneracy into account, and thus truncate differently
-                    U, S, V, ϵ = tsvd(t; trunc=truncbelow(1 / dim(domain(S₀))), p=p)
-                    # @show p, ϵ
-                    # @show domain(S)
-                    # @test min(space(S,1), space(S₀,1)) != space(S₀,1)
-                    U′, S′, V′, ϵ′ = tsvd(t; trunc=truncspace(space(S, 1)), p=p)
-                    @test (U, S, V, ϵ) == (U′, S′, V′, ϵ′)
-                end
-            end
-        end
-    end
-    if hasfusiontensor(I)
-        @timedtestset "Tensor functions" begin
-            W = V1 ⊗ V2
-            for T in (Float64, ComplexF64)
-                t = TensorMap(randn, T, W, W)
-                s = dim(W)
-                expt = @constinferred exp(t)
-                @test reshape(convert(Array, expt), (s, s)) ≈
-                      exp(reshape(convert(Array, t), (s, s)))
-
-                @test (@constinferred sqrt(t))^2 ≈ t
-                @test reshape(convert(Array, sqrt(t^2)), (s, s)) ≈
-                      sqrt(reshape(convert(Array, t^2), (s, s)))
-
-                @test exp(@constinferred log(expt)) ≈ expt
-                @test reshape(convert(Array, log(expt)), (s, s)) ≈
-                      log(reshape(convert(Array, expt), (s, s)))
-
-                @test (@constinferred cos(t))^2 + (@constinferred sin(t))^2 ≈ id(W)
-                @test (@constinferred tan(t)) ≈ sin(t) / cos(t)
-                @test (@constinferred cot(t)) ≈ cos(t) / sin(t)
-                @test (@constinferred cosh(t))^2 - (@constinferred sinh(t))^2 ≈ id(W)
-                @test (@constinferred tanh(t)) ≈ sinh(t) / cosh(t)
-                @test (@constinferred coth(t)) ≈ cosh(t) / sinh(t)
-=======
+                end
+
                 t = Tensor(rand, T, V1 ⊗ V1' ⊗ V2 ⊗ V2')
                 @testset "eig and isposdef" begin
                     D, V = eigen(t, ((1, 3), (2, 4)))
@@ -927,7 +520,6 @@
                     @test (@constinferred cosh(t))^2 - (@constinferred sinh(t))^2 ≈ id(W)
                     @test (@constinferred tanh(t)) ≈ sinh(t) / cosh(t)
                     @test (@constinferred coth(t)) ≈ cosh(t) / sinh(t)
->>>>>>> 71da4918
 
                     t1 = sin(t)
                     @test sin(@constinferred asin(t1)) ≈ t1
@@ -948,23 +540,6 @@
                 end
             end
         end
-<<<<<<< HEAD
-    end
-    @timedtestset "Sylvester equation" begin
-        for T in (Float32, ComplexF64)
-            tA = TensorMap(rand, T, V1 ⊗ V3, V1 ⊗ V3)
-            tB = TensorMap(rand, T, V2 ⊗ V4, V2 ⊗ V4)
-            tA = 3 // 2 * leftorth(tA; alg=Polar())[1]
-            tB = 1 // 5 * leftorth(tB; alg=Polar())[1]
-            tC = TensorMap(rand, T, V1 ⊗ V3, V2 ⊗ V4)
-            t = @constinferred sylvester(tA, tB, tC)
-            @test codomain(t) == V1 ⊗ V3
-            @test domain(t) == V2 ⊗ V4
-            @test norm(tA * t + t * tB + tC) < (norm(tA) + norm(tB) + norm(tC)) * eps(real(T))^(2 / 3)
-            if hasfusiontensor(I)
-                matrix(x) = reshape(convert(Array, x), dim(codomain(x)), dim(domain(x)))
-                @test matrix(t) ≈ sylvester(matrix(tA), matrix(tB), matrix(tC))
-=======
         @timedtestset "Sylvester equation" begin
             for T in (Float32, ComplexF64)
                 tA = TensorMap(rand, T, V1 ⊗ V3, V1 ⊗ V3)
@@ -981,7 +556,6 @@
                     matrix(x) = reshape(convert(Array, x), dim(codomain(x)), dim(domain(x)))
                     @test matrix(t) ≈ sylvester(matrix(tA), matrix(tB), matrix(tC))
                 end
->>>>>>> 71da4918
             end
         end
         @timedtestset "Tensor product: test via norm preservation" begin
@@ -989,33 +563,6 @@
                 t1 = TensorMap(rand, T, V2 ⊗ V3 ⊗ V1, V1 ⊗ V2)
                 t2 = TensorMap(rand, T, V2 ⊗ V1 ⊗ V3, V1 ⊗ V1)
                 t = @constinferred (t1 ⊗ t2)
-<<<<<<< HEAD
-                d1 = dim(codomain(t1))
-                d2 = dim(codomain(t2))
-                d3 = dim(domain(t1))
-                d4 = dim(domain(t2))
-                At = convert(Array, t)
-                @test reshape(At, (d1, d2, d3, d4)) ≈
-                      reshape(convert(Array, t1), (d1, 1, d3, 1)) .*
-                      reshape(convert(Array, t2), (1, d2, 1, d4))
-            end
-        end
-    end
-    @timedtestset "Tensor product: test via tensor contraction" begin
-        for T in (Float32, ComplexF64)
-            t1 = Tensor(rand, T, V2 ⊗ V3 ⊗ V1)
-            t2 = Tensor(rand, T, V2 ⊗ V1 ⊗ V3)
-            t = @constinferred (t1 ⊗ t2)
-            @tensor t′[1, 2, 3, 4, 5, 6] := t1[1, 2, 3] * t2[4, 5, 6]
-            @test t ≈ t′
-        end
-    end
-    global tf = time()
-    printstyled("Finished tensor tests with symmetry $Istr in ",
-        string(round(tf - ti; sigdigits=3)),
-        " seconds."; bold=true, color=Base.info_color())
-    println()
-=======
                 @test norm(t) ≈ norm(t1) * norm(t2)
             end
         end
@@ -1046,7 +593,6 @@
             end
         end
     end
->>>>>>> 71da4918
 end
 
 @timedtestset "Deligne tensor product: test via conversion" begin
