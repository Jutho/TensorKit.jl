--- conflicted
+++ resolved
@@ -153,7 +153,6 @@
         if symmetricbraiding
             test_rrule(TensorKit.permutedcopy_oftype, T1, ComplexF64, ((3, 1), (2, 4)))
 
-<<<<<<< HEAD
         test_rrule(convert, Array, T1)
         test_rrule(TensorMap, convert(Array, T1), codomain(T1), domain(T1);
                    fkwargs=(; tol=Inf))
@@ -196,11 +195,6 @@
             test_rrule(DiagonalTensorMap, D.data, D.domain)
             test_rrule(Base.getproperty, D, :data)
             test_rrule(Base.getproperty, D1, :data)
-=======
-            test_rrule(convert, Array, T1)
-            test_rrule(TensorMap, convert(Array, T1), codomain(T1), domain(T1);
-                       fkwargs=(; tol=Inf))
->>>>>>> 33f10bc8
         end
     end
 
@@ -246,8 +240,7 @@
         test_rrule(LinearAlgebra.dot, A, B)
     end
 
-<<<<<<< HEAD
-    @timedtestset "Matrix functions ($T)" for T in (Float64, ComplexF64)
+    @timedtestset "Matrix functions ($T)" for T in eltypes
         for f in (sqrt, exp)
             check_inferred = false # !(T <: Real) # not type-stable for real functions
             t1 = randn(T, V[1] ← V[1])
@@ -262,28 +255,10 @@
         end
     end
 
-    @timedtestset "TensorOperations with scalartype $T" for T in (Float64, ComplexF64)
-        atol = precision(T)
-        rtol = precision(T)
-
-        @timedtestset "tensortrace!" begin
-            for _ in 1:5
-                k1 = rand(0:3)
-                k2 = k1 == 3 ? 1 : rand(1:2)
-                V1 = map(v -> rand(Bool) ? v' : v, rand(V, k1))
-                V2 = map(v -> rand(Bool) ? v' : v, rand(V, k2))
-
-                (_p, _q) = randindextuple(k1 + 2 * k2, k1)
-                p = _repartition(_p, rand(0:k1))
-                q = _repartition(_q, k2)
-                ip = _repartition(invperm(linearize((_p, _q))), rand(0:(k1 + 2 * k2)))
-                A = randn(T, permute(prod(V1) ⊗ prod(V2) ← prod(V2), ip))
-=======
     symmetricbraiding &&
         @timedtestset "TensorOperations with scalartype $T" for T in eltypes
             atol = precision(T)
             rtol = precision(T)
->>>>>>> 33f10bc8
 
             @timedtestset "tensortrace!" begin
                 for _ in 1:5
