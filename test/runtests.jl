using Test
using TestExtras
using Random
using TensorKit
using Combinatorics
using TensorKit: ProductSector, fusiontensor
using TensorOperations
TensorOperations.disable_cache() # avoids memory overflow during CI?
using Base.Iterators: take, product
# using SUNRepresentations: SUNIrrep
# const SU3Irrep = SUNIrrep{3}
import LinearAlgebra

include("newsectors.jl")
using .NewSectors

const TK = TensorKit

Random.seed!(1234)

smallset(::Type{I}) where {I<:Sector} = take(values(I), 5)
function smallset(::Type{ProductSector{Tuple{I1,I2}}}) where {I1,I2}
    iter = product(smallset(I1), smallset(I2))
    s = collect(i ⊠ j for (i,j) in iter if dim(i)*dim(j) <= 6)
    return length(s) > 6 ? rand(s, 6) : s
end
function smallset(::Type{ProductSector{Tuple{I1,I2,I3}}}) where {I1,I2,I3}
    iter = product(smallset(I1), smallset(I2), smallset(I3))
    s = collect(i ⊠ j ⊠ k for (i,j,k) in iter if dim(i)*dim(j)*dim(k) <= 6)
    return length(s) > 6 ? rand(s, 6) : s
end
function randsector(::Type{I}) where {I<:Sector}
    s = collect(smallset(I))
    a = rand(s)
    while a == one(a) # don't use trivial label
        a = rand(s)
    end
    return a
end
function hasfusiontensor(I::Type{<:Sector})
    try
        fusiontensor(one(I), one(I), one(I))
        return true
    catch e
        if e isa MethodError
            return false
        else
            rethrow(e)
        end
    end
end

<<<<<<< HEAD
sectorlist = (Z2Irrep, Z3Irrep, Z4Irrep, U1Irrep, CU1Irrep, SU2Irrep, NewSU2Irrep,
=======
sectorlist = (Z2Irrep, Z3Irrep, Z4Irrep, U1Irrep, CU1Irrep, SU2Irrep, NewSU2Irrep,# SU3Irrep,
>>>>>>> 062e545f
              FibonacciAnyon, IsingAnyon, Z3Irrep ⊠ Z4Irrep, U1Irrep ⊠ SU2Irrep, SU2Irrep ⊠
              SU2Irrep, NewSU2Irrep ⊠ NewSU2Irrep, NewSU2Irrep ⊠ SU2Irrep, SU2Irrep ⊠
              NewSU2Irrep, Z2Irrep ⊠ FibonacciAnyon ⊠ FibonacciAnyon)

Ti = time()
include("sectors.jl")
include("fusiontrees.jl")
include("spaces.jl")
include("tensors.jl")
Tf = time()
printstyled("Finished all tests in ",
            string(round((Tf-Ti)/60; sigdigits=3)),
            " minutes."; bold = true, color = Base.info_color())
println()<|MERGE_RESOLUTION|>--- conflicted
+++ resolved
@@ -50,11 +50,7 @@
     end
 end
 
-<<<<<<< HEAD
-sectorlist = (Z2Irrep, Z3Irrep, Z4Irrep, U1Irrep, CU1Irrep, SU2Irrep, NewSU2Irrep,
-=======
 sectorlist = (Z2Irrep, Z3Irrep, Z4Irrep, U1Irrep, CU1Irrep, SU2Irrep, NewSU2Irrep,# SU3Irrep,
->>>>>>> 062e545f
               FibonacciAnyon, IsingAnyon, Z3Irrep ⊠ Z4Irrep, U1Irrep ⊠ SU2Irrep, SU2Irrep ⊠
               SU2Irrep, NewSU2Irrep ⊠ NewSU2Irrep, NewSU2Irrep ⊠ SU2Irrep, SU2Irrep ⊠
               NewSU2Irrep, Z2Irrep ⊠ FibonacciAnyon ⊠ FibonacciAnyon)
