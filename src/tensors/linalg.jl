# Basic algebra
#---------------
Base.copy(t::AbstractTensorMap) = Base.copy!(similar(t), t)

Base.:-(t::AbstractTensorMap) = mul!(similar(t), t, -one(scalartype(t)))
function Base.:+(t1::AbstractTensorMap, t2::AbstractTensorMap)
    T = promote_type(scalartype(t1), scalartype(t2))
    return axpy!(one(T), t2, copy!(similar(t1, T), t1))
end
function Base.:-(t1::AbstractTensorMap, t2::AbstractTensorMap)
    T = promote_type(scalartype(t1), scalartype(t2))
    return axpy!(-one(T), t2, copy!(similar(t1, T), t1))
end

function Base.:*(t::AbstractTensorMap, α::Number)
    return mul!(similar(t, promote_type(scalartype(t), typeof(α))), t, α)
end
function Base.:*(α::Number, t::AbstractTensorMap)
    return mul!(similar(t, promote_type(scalartype(t), typeof(α))), α, t)
end
Base.:/(t::AbstractTensorMap, α::Number) = *(t, one(scalartype(t)) / α)
Base.:\(α::Number, t::AbstractTensorMap) = *(t, one(scalartype(t)) / α)

LinearAlgebra.normalize!(t::AbstractTensorMap, p::Real=2) = rmul!(t, inv(norm(t, p)))
function LinearAlgebra.normalize(t::AbstractTensorMap, p::Real=2)
    return mul!(similar(t), t, inv(norm(t, p)))
end

function Base.:*(t1::AbstractTensorMap, t2::AbstractTensorMap)
    return mul!(similar(t1, promote_type(scalartype(t1), scalartype(t2)),
                        codomain(t1) ← domain(t2)), t1, t2)
end
Base.exp(t::AbstractTensorMap) = exp!(copy(t))
function Base.:^(t::AbstractTensorMap, p::Integer)
    return p < 0 ? Base.power_by_squaring(inv(t), -p) : Base.power_by_squaring(t, p)
end

# Special purpose constructors
#------------------------------
Base.zero(t::AbstractTensorMap) = fill!(similar(t), 0)
function Base.one(t::AbstractTensorMap)
    domain(t) == codomain(t) ||
        throw(SectorMismatch("no identity if domain and codomain are different"))
    return one!(similar(t))
end
function one!(t::AbstractTensorMap)
    domain(t) == codomain(t) ||
        throw(SectorMismatch("no identity if domain and codomain are different"))
    for (c, b) in blocks(t)
        _one!(b)
    end
    return t
end

"""
    id([A::Type{<:DenseMatrix} = Matrix{Float64},] space::VectorSpace) -> TensorMap

Construct the identity endomorphism on space `space`, i.e. return a `t::TensorMap` with `domain(t) == codomain(t) == V`, where `storagetype(t) = A` can be specified.
"""
id(A, V::ElementarySpace) = id(A, ProductSpace(V))
id(V::VectorSpace) = id(Matrix{Float64}, V)
function id(::Type{A}, P::ProductSpace) where {A<:DenseMatrix}
    return one!(TensorMap(s -> A(undef, s), P, P))
end

"""
    isomorphism([A::Type{<:DenseMatrix} = Matrix{Float64},]
                    cod::VectorSpace, dom::VectorSpace)
    -> TensorMap

Return a `t::TensorMap` that implements a specific isomorphism between the codomain `cod`
and the domain `dom`, and for which `storagetype(t)` can optionally be chosen to be of type
`A`. If the two spaces do not allow for such an isomorphism, and are thus not isomorphic,
and error will be thrown. When they are isomorphic, there is no canonical choice for a
specific isomorphism, but the current choice is such that
`isomorphism(cod, dom) == inv(isomorphism(dom, cod))`.

See also [`unitary`](@ref) when `InnerProductStyle(cod) === EuclideanProduct()`.
"""
isomorphism(cod::TensorSpace, dom::TensorSpace) = isomorphism(Matrix{Float64}, cod, dom)
isomorphism(P::TensorMapSpace) = isomorphism(codomain(P), domain(P))
function isomorphism(A::Type{<:DenseMatrix}, P::TensorMapSpace)
    return isomorphism(A, codomain(P), domain(P))
end
function isomorphism(A::Type{<:DenseMatrix}, cod::TensorSpace, dom::TensorSpace)
    return isomorphism(A, convert(ProductSpace, cod), convert(ProductSpace, dom))
end
function isomorphism(::Type{A}, cod::ProductSpace, dom::ProductSpace) where {A<:DenseMatrix}
    cod ≅ dom || throw(SpaceMismatch("codomain $cod and domain $dom are not isomorphic"))
    t = TensorMap(s -> A(undef, s), cod, dom)
    for (c, b) in blocks(t)
        _one!(b)
    end
    return t
end

"""
    unitary([A::Type{<:DenseMatrix} = Matrix{Float64},] cod::VectorSpace, dom::VectorSpace)
    -> TensorMap

Return a `t::TensorMap` that implements a specific unitary isomorphism between the codomain
`cod` and the domain `dom`, for which `spacetype(dom)` (`== spacetype(cod)`) must have an
inner product. Furthermore, `storagetype(t)` can optionally be chosen to be
of type `A`. If the two spaces do not allow for such an isomorphism, and are thus not
isomorphic, and error will be thrown. When they are isomorphic, there is no canonical choice
for a specific isomorphism, but the current choice is such that
`unitary(cod, dom) == inv(unitary(dom, cod)) = adjoint(unitary(dom, cod))`.
"""
function unitary(cod::TensorSpace{S}, dom::TensorSpace{S}) where {S}
    InnerProductStyle(S) === EuclideanProduct() ||
        throw(ArgumentError("unitary requires inner product spaces"))
    return isomorphism(cod, dom)
end
function unitary(P::TensorMapSpace{S}) where {S}
    InnerProductStyle(S) === EuclideanProduct() ||
        throw(ArgumentError("unitary requires inner product spaces"))
    return isomorphism(P)
end
function unitary(A::Type{<:DenseMatrix}, P::TensorMapSpace{S}) where {S}
    InnerProductStyle(S) === EuclideanProduct() ||
        throw(ArgumentError("unitary requires inner product spaces"))
    return isomorphism(A, P)
end
function unitary(A::Type{<:DenseMatrix}, cod::TensorSpace{S}, dom::TensorSpace{S}) where {S}
    InnerProductStyle(S) === EuclideanProduct() ||
        throw(ArgumentError("unitary requires inner product spaces"))
    return isomorphism(A, cod, dom)
end

"""
    isometry([A::Type{<:DenseMatrix} = Matrix{Float64},] cod::VectorSpace, dom::VectorSpace)
    -> TensorMap

Return a `t::TensorMap` that implements a specific isometry that embeds the domain `dom`
into the codomain `cod`, and which requires that `spacetype(dom)` (`== spacetype(cod)`) has
an Euclidean inner product. An isometry `t` is such that its adjoint `t'` is the left
inverse of `t`, i.e. `t'*t = id(dom)`, while `t*t'` is some idempotent endomorphism of
`cod`, i.e. it squares to itself. When `dom` and `cod` do not allow for such an isometric
inclusion, an error will be thrown.
"""
isometry(cod::TensorSpace, dom::TensorSpace) = isometry(Matrix{Float64}, cod, dom)
isometry(P::TensorMapSpace) = isometry(codomain(P), domain(P))
isometry(A::Type{<:DenseMatrix}, P::TensorMapSpace) = isometry(A, codomain(P), domain(P))
function isometry(A::Type{<:DenseMatrix}, cod::TensorSpace, dom::TensorSpace)
    return isometry(A, convert(ProductSpace, cod), convert(ProductSpace, dom))
end
function isometry(::Type{A},
                  cod::ProductSpace{S},
                  dom::ProductSpace{S}) where {A<:DenseMatrix,S<:ElementarySpace}
    InnerProductStyle(S) === EuclideanProduct() ||
        throw(ArgumentError("isometries require Euclidean inner product"))
    dom ≾ cod ||
        throw(SpaceMismatch("codomain $cod and domain $dom do not allow for an isometric mapping"))
    t = TensorMap(s -> A(undef, s), cod, dom)
    for (c, b) in blocks(t)
        _one!(b)
    end
    return t
end

# In-place methods
#------------------
<<<<<<< HEAD
import Base: copyto!
Base.@deprecate(copyto!(tdst::AbstractTensorMap, tsrc::AbstractTensorMap),
                copy!(tdst, tsrc))

=======
>>>>>>> 8b9bd721
# Wrapping the blocks in a StridedView enables multithreading if JULIA_NUM_THREADS > 1
# Copy, adjoint! and fill:
function Base.copy!(tdst::AbstractTensorMap, tsrc::AbstractTensorMap)
    space(tdst) == space(tsrc) || throw(SpaceMismatch())
    for c in blocksectors(tdst)
        copy!(StridedView(block(tdst, c)), StridedView(block(tsrc, c)))
    end
    return tdst
end
function Base.fill!(t::AbstractTensorMap, value::Number)
    for (c, b) in blocks(t)
        fill!(b, value)
    end
    return t
end
function LinearAlgebra.adjoint!(tdst::AbstractTensorMap,
                                tsrc::AbstractTensorMap)
    spacetype(tdst) === spacetype(tsrc) && InnerProductStyle(tdst) === EuclideanProduct() ||
        throw(ArgumentError("adjoint! requires Euclidean inner product spacetype"))
    space(tdst) == adjoint(space(tsrc)) || throw(SpaceMismatch())
    for c in blocksectors(tdst)
        adjoint!(StridedView(block(tdst, c)), StridedView(block(tsrc, c)))
    end
    return tdst
end

# Basic vector space methods: recycle VectorInterface implementation
LinearAlgebra.rmul!(t::AbstractTensorMap, α::Number) = scale!(t, α)
LinearAlgebra.lmul!(α::Number, t::AbstractTensorMap) = scale!(t, α)

<<<<<<< HEAD
function LinearAlgebra.mul!(t1::AbstractTensorMap, t2::AbstractTensorMap, α::Number)
    space(t1) == space(t2) || throw(SpaceMismatch())
    for c in blocksectors(t1)
        mul!(StridedView(block(t1, c)), StridedView(block(t2, c)), α)
    end
    return t1
end
function LinearAlgebra.mul!(t1::AbstractTensorMap, α::Number, t2::AbstractTensorMap)
    space(t1) == space(t2) || throw(SpaceMismatch())
    for c in blocksectors(t1)
        mul!(StridedView(block(t1, c)), α, StridedView(block(t2, c)))
    end
    return t1
end
function LinearAlgebra.axpy!(α::Number, t1::AbstractTensorMap, t2::AbstractTensorMap)
    space(t1) == space(t2) || throw(SpaceMismatch())
    for c in blocksectors(t1)
        axpy!(α, StridedView(block(t1, c)), StridedView(block(t2, c)))
    end
    return t2
end
function LinearAlgebra.axpby!(α::Number, t1::AbstractTensorMap,
                              β::Number, t2::AbstractTensorMap)
    space(t1) == space(t2) || throw(SpaceMismatch())
    for c in blocksectors(t1)
        axpby!(α, StridedView(block(t1, c)), β, StridedView(block(t2, c)))
    end
    return t2
end
=======
LinearAlgebra.mul!(t1::AbstractTensorMap, t2::AbstractTensorMap, α::Number) = scale!(t1, t2, α)  
LinearAlgebra.mul!(t1::AbstractTensorMap, α::Number, t2::AbstractTensorMap) = scale!(t1, t2, α)

# TODO: remove VectorInterface namespace when we renamed TensorKit.add!
LinearAlgebra.axpy!(α::Number, t1::AbstractTensorMap, t2::AbstractTensorMap) =
    VectorInterface.add!(t2, t1, α)
LinearAlgebra.axpby!(α::Number, t1::AbstractTensorMap, β::Number, t2::AbstractTensorMap) =
    VectorInterface.add!(t2, t1, α, β)
>>>>>>> 8b9bd721

# inner product and norm only valid for spaces with Euclidean inner product
LinearAlgebra.dot(t1::AbstractTensorMap, t2::AbstractTensorMap) = inner(t1, t2)

function LinearAlgebra.norm(t::AbstractTensorMap, p::Real=2)
    InnerProductStyle(t) === EuclideanProduct() ||
        throw(ArgumentError("norm requires Euclidean inner product"))
    return _norm(blocks(t), p, float(zero(real(scalartype(t)))))
end
function _norm(blockiter, p::Real, init::Real)
    if p == Inf
        return mapreduce(max, blockiter; init=init) do (c, b)
            return isempty(b) ? init : oftype(init, LinearAlgebra.normInf(b))
        end
    elseif p == 2
        return sqrt(mapreduce(+, blockiter; init=init) do (c, b)
                        return isempty(b) ? init :
                               oftype(init, dim(c) * LinearAlgebra.norm2(b)^2)
                    end)
    elseif p == 1
        return mapreduce(+, blockiter; init=init) do (c, b)
            return isempty(b) ? init : oftype(init, dim(c) * sum(abs, b))
        end
    elseif p > 0
        s = mapreduce(+, blockiter; init=init) do (c, b)
            return isempty(b) ? init : oftype(init, dim(c) * LinearAlgebra.normp(b, p)^p)
        end
        return s^inv(oftype(s, p))
    else
        msg = "Norm with non-positive p is not defined for `AbstractTensorMap`"
        throw(ArgumentError(msg))
    end
end

# TensorMap trace
function LinearAlgebra.tr(t::AbstractTensorMap)
    domain(t) == codomain(t) ||
        throw(SpaceMismatch("Trace of a tensor only exist when domain == codomain"))
    return sum(dim(c) * tr(b) for (c, b) in blocks(t))
end

# TensorMap multiplication
function LinearAlgebra.mul!(tC::AbstractTensorMap,
                            tA::AbstractTensorMap,
                            tB::AbstractTensorMap, α=true, β=false)
    if !(codomain(tC) == codomain(tA) && domain(tC) == domain(tB) &&
         domain(tA) == codomain(tB))
        throw(SpaceMismatch())
    end
    for c in blocksectors(tC)
        if hasblock(tA, c) # then also tB should have such a block
            A = block(tA, c)
            B = block(tB, c)
            C = block(tC, c)
            mul!(StridedView(C), StridedView(A), StridedView(B), α, β)
        elseif β != one(β)
            rmul!(block(tC, c), β)
        end
    end
    return tC
end

# TensorMap inverse
function Base.inv(t::AbstractTensorMap)
    cod = codomain(t)
    dom = domain(t)
    for c in union(blocksectors(cod), blocksectors(dom))
        blockdim(cod, c) == blockdim(dom, c) ||
            throw(SpaceMismatch("codomain $cod and domain $dom are not isomorphic: no inverse"))
    end
    if sectortype(t) === Trivial
        return TensorMap(inv(block(t, Trivial())), domain(t) ← codomain(t))
    else
        data = empty(t.data)
        for (c, b) in blocks(t)
            data[c] = inv(b)
        end
        return TensorMap(data, domain(t) ← codomain(t))
    end
end
function LinearAlgebra.pinv(t::AbstractTensorMap; kwargs...)
    if sectortype(t) === Trivial
        return TensorMap(pinv(block(t, Trivial()); kwargs...), domain(t) ← codomain(t))
    else
        data = empty(t.data)
        for (c, b) in blocks(t)
            data[c] = pinv(b; kwargs...)
        end
        return TensorMap(data, domain(t) ← codomain(t))
    end
end
function Base.:(\)(t1::AbstractTensorMap, t2::AbstractTensorMap)
    codomain(t1) == codomain(t2) ||
        throw(SpaceMismatch("non-matching codomains in t1 \\ t2"))
    if sectortype(t1) === Trivial
        data = block(t1, Trivial()) \ block(t2, Trivial())
        return TensorMap(data, domain(t1) ← domain(t2))
    else
        cod = codomain(t1)
        data = SectorDict(c => block(t1, c) \ block(t2, c)
                          for c in blocksectors(codomain(t1)))
        return TensorMap(data, domain(t1) ← domain(t2))
    end
end
function Base.:(/)(t1::AbstractTensorMap, t2::AbstractTensorMap)
    domain(t1) == domain(t2) ||
        throw(SpaceMismatch("non-matching domains in t1 / t2"))
    if sectortype(t1) === Trivial
        data = block(t1, Trivial()) / block(t2, Trivial())
        return TensorMap(data, codomain(t1) ← codomain(t2))
    else
        data = SectorDict(c => block(t1, c) / block(t2, c)
                          for c in blocksectors(domain(t1)))
        return TensorMap(data, codomain(t1) ← codomain(t2))
    end
end

# TensorMap exponentation:
function exp!(t::TensorMap)
    domain(t) == codomain(t) ||
        error("Exponentional of a tensor only exist when domain == codomain.")
    for (c, b) in blocks(t)
        copy!(b, LinearAlgebra.exp!(b))
    end
    return t
end

# Sylvester equation with TensorMap objects:
function LinearAlgebra.sylvester(A::AbstractTensorMap,
                                 B::AbstractTensorMap,
                                 C::AbstractTensorMap)
    (codomain(A) == domain(A) == codomain(C) && codomain(B) == domain(B) == domain(C)) ||
        throw(SpaceMismatch())
    cod = domain(A)
    dom = codomain(B)
    sylABC(c) = sylvester(block(A, c), block(B, c), block(C, c))
    data = SectorDict(c => sylABC(c) for c in blocksectors(cod ← dom))
    return TensorMap(data, cod ← dom)
end

# functions that map ℝ to (a subset of) ℝ
for f in (:cos, :sin, :tan, :cot, :cosh, :sinh, :tanh, :coth, :atan, :acot, :asinh)
    sf = string(f)
    @eval function Base.$f(t::AbstractTensorMap)
        domain(t) == codomain(t) ||
            error("$sf of a tensor only exist when domain == codomain.")
        I = sectortype(t)
        T = similarstoragetype(t, float(scalartype(t)))
        if sectortype(t) === Trivial
            local data::T
            if scalartype(t) <: Real
                data = real($f(block(t, Trivial())))
            else
                data = $f(block(t, Trivial()))
            end
            return TensorMap(data, codomain(t), domain(t))
        else
            if scalartype(t) <: Real
                datadict = SectorDict{I,T}(c => real($f(b)) for (c, b) in blocks(t))
            else
                datadict = SectorDict{I,T}(c => $f(b) for (c, b) in blocks(t))
            end
            return TensorMap(datadict, codomain(t), domain(t))
        end
    end
end
# functions that don't map ℝ to (a subset of) ℝ
for f in (:sqrt, :log, :asin, :acos, :acosh, :atanh, :acoth)
    sf = string(f)
    @eval function Base.$f(t::AbstractTensorMap)
        domain(t) == codomain(t) ||
            error("$sf of a tensor only exist when domain == codomain.")
        I = sectortype(t)
        T = similarstoragetype(t, complex(float(scalartype(t))))
        if sectortype(t) === Trivial
            data::T = $f(block(t, Trivial()))
            return TensorMap(data, codomain(t), domain(t))
        else
            datadict = SectorDict{I,T}(c => $f(b) for (c, b) in blocks(t))
            return TensorMap(datadict, codomain(t), domain(t))
        end
    end
end

# concatenate tensors
function catdomain(t1::AbstractTensorMap{S,N₁,1},
                   t2::AbstractTensorMap{S,N₁,1}) where {S,N₁}
    codomain(t1) == codomain(t2) || throw(SpaceMismatch())

    V1, = domain(t1)
    V2, = domain(t2)
    isdual(V1) == isdual(V2) ||
        throw(SpaceMismatch("cannot horizontally concatenate tensors whose domain has non-matching duality"))

    V = V1 ⊕ V2
    t = TensorMap(undef, promote_type(scalartype(t1), scalartype(t2)), codomain(t1), V)
    for c in sectors(V)
        block(t, c)[:, 1:dim(V1, c)] .= block(t1, c)
        block(t, c)[:, dim(V1, c) .+ (1:dim(V2, c))] .= block(t2, c)
    end
    return t
end
function catcodomain(t1::AbstractTensorMap{S,1,N₂},
                     t2::AbstractTensorMap{S,1,N₂}) where {S,N₂}
    domain(t1) == domain(t2) || throw(SpaceMismatch())

    V1, = codomain(t1)
    V2, = codomain(t2)
    isdual(V1) == isdual(V2) ||
        throw(SpaceMismatch("cannot vertically concatenate tensors whose codomain has non-matching duality"))

    V = V1 ⊕ V2
    t = TensorMap(undef, promote_type(scalartype(t1), scalartype(t2)), V, domain(t1))
    for c in sectors(V)
        block(t, c)[1:dim(V1, c), :] .= block(t1, c)
        block(t, c)[dim(V1, c) .+ (1:dim(V2, c)), :] .= block(t2, c)
    end
    return t
end

# tensor product of tensors
"""
    ⊗(t1::AbstractTensorMap{S}, t2::AbstractTensorMap{S}, ...) -> TensorMap{S}

Compute the tensor product between two `AbstractTensorMap` instances, which results in a
new `TensorMap` instance whose codomain is `codomain(t1) ⊗ codomain(t2)` and whose domain
is `domain(t1) ⊗ domain(t2)`.
"""
function ⊗(t1::AbstractTensorMap{S}, t2::AbstractTensorMap{S}) where {S}
    cod1, cod2 = codomain(t1), codomain(t2)
    dom1, dom2 = domain(t1), domain(t2)
    cod = cod1 ⊗ cod2
    dom = dom1 ⊗ dom2
    t = TensorMap(zeros, promote_type(scalartype(t1), scalartype(t2)), cod, dom)
    if sectortype(S) === Trivial
        d1 = dim(cod1)
        d2 = dim(cod2)
        d3 = dim(dom1)
        d4 = dim(dom2)
        m1 = reshape(t1[], (d1, 1, d3, 1))
        m2 = reshape(t2[], (1, d2, 1, d4))
        m = reshape(t[], (d1, d2, d3, d4))
        m .= m1 .* m2
    else
        for (f1l, f1r) in fusiontrees(t1)
            for (f2l, f2r) in fusiontrees(t2)
                c1 = f1l.coupled # = f1r.coupled
                c2 = f2l.coupled # = f2r.coupled
                for c in c1 ⊗ c2
                    degeneracyiter = FusionStyle(c) isa GenericFusion ?
                                     (1:Nsymbol(c1, c2, c)) : (nothing,)
                    for μ in degeneracyiter
                        for (fl, coeff1) in merge(f1l, f2l, c, μ)
                            for (fr, coeff2) in merge(f1r, f2r, c, μ)
                                d1 = dim(cod1, f1l.uncoupled)
                                d2 = dim(cod2, f2l.uncoupled)
                                d3 = dim(dom1, f1r.uncoupled)
                                d4 = dim(dom2, f2r.uncoupled)
                                m1 = reshape(t1[f1l, f1r], (d1, 1, d3, 1))
                                m2 = reshape(t2[f2l, f2r], (1, d2, 1, d4))
                                m = reshape(t[fl, fr], (d1, d2, d3, d4))
                                m .+= coeff1 .* coeff2 .* m1 .* m2
                            end
                        end
                    end
                end
            end
        end
    end
    return t
end

# deligne product of tensors
function ⊠(t1::AbstractTensorMap{<:ElementarySpace{ℂ}},
           t2::AbstractTensorMap{<:ElementarySpace{ℂ}})
    S1 = spacetype(t1)
    I1 = sectortype(S1)
    S2 = spacetype(t2)
    I2 = sectortype(S2)
    codom1 = codomain(t1) ⊠ one(S2)
    dom1 = domain(t1) ⊠ one(S2)
    data1 = SectorDict{I1 ⊠ I2,storagetype(t1)}(c ⊠ one(I2) => b for (c, b) in blocks(t1))
    t1′ = TensorMap(data1, codom1, dom1)
    codom2 = one(S1) ⊠ codomain(t2)
    dom2 = one(S1) ⊠ domain(t2)
    data2 = SectorDict{I1 ⊠ I2,storagetype(t2)}(one(I1) ⊠ c => b for (c, b) in blocks(t2))
    t2′ = TensorMap(data2, codom2, dom2)
    return t1′ ⊗ t2′
end<|MERGE_RESOLUTION|>--- conflicted
+++ resolved
@@ -160,13 +160,6 @@
 
 # In-place methods
 #------------------
-<<<<<<< HEAD
-import Base: copyto!
-Base.@deprecate(copyto!(tdst::AbstractTensorMap, tsrc::AbstractTensorMap),
-                copy!(tdst, tsrc))
-
-=======
->>>>>>> 8b9bd721
 # Wrapping the blocks in a StridedView enables multithreading if JULIA_NUM_THREADS > 1
 # Copy, adjoint! and fill:
 function Base.copy!(tdst::AbstractTensorMap, tsrc::AbstractTensorMap)
@@ -197,46 +190,18 @@
 LinearAlgebra.rmul!(t::AbstractTensorMap, α::Number) = scale!(t, α)
 LinearAlgebra.lmul!(α::Number, t::AbstractTensorMap) = scale!(t, α)
 
-<<<<<<< HEAD
 function LinearAlgebra.mul!(t1::AbstractTensorMap, t2::AbstractTensorMap, α::Number)
-    space(t1) == space(t2) || throw(SpaceMismatch())
-    for c in blocksectors(t1)
-        mul!(StridedView(block(t1, c)), StridedView(block(t2, c)), α)
-    end
-    return t1
+    return scale!(t1, t2, α)
 end
 function LinearAlgebra.mul!(t1::AbstractTensorMap, α::Number, t2::AbstractTensorMap)
-    space(t1) == space(t2) || throw(SpaceMismatch())
-    for c in blocksectors(t1)
-        mul!(StridedView(block(t1, c)), α, StridedView(block(t2, c)))
-    end
-    return t1
-end
-function LinearAlgebra.axpy!(α::Number, t1::AbstractTensorMap, t2::AbstractTensorMap)
-    space(t1) == space(t2) || throw(SpaceMismatch())
-    for c in blocksectors(t1)
-        axpy!(α, StridedView(block(t1, c)), StridedView(block(t2, c)))
-    end
-    return t2
-end
-function LinearAlgebra.axpby!(α::Number, t1::AbstractTensorMap,
-                              β::Number, t2::AbstractTensorMap)
-    space(t1) == space(t2) || throw(SpaceMismatch())
-    for c in blocksectors(t1)
-        axpby!(α, StridedView(block(t1, c)), β, StridedView(block(t2, c)))
-    end
-    return t2
-end
-=======
-LinearAlgebra.mul!(t1::AbstractTensorMap, t2::AbstractTensorMap, α::Number) = scale!(t1, t2, α)  
-LinearAlgebra.mul!(t1::AbstractTensorMap, α::Number, t2::AbstractTensorMap) = scale!(t1, t2, α)
+    return scale!(t1, t2, α)
+end
 
 # TODO: remove VectorInterface namespace when we renamed TensorKit.add!
 LinearAlgebra.axpy!(α::Number, t1::AbstractTensorMap, t2::AbstractTensorMap) =
     VectorInterface.add!(t2, t1, α)
 LinearAlgebra.axpby!(α::Number, t1::AbstractTensorMap, β::Number, t2::AbstractTensorMap) =
     VectorInterface.add!(t2, t1, α, β)
->>>>>>> 8b9bd721
 
 # inner product and norm only valid for spaces with Euclidean inner product
 LinearAlgebra.dot(t1::AbstractTensorMap, t2::AbstractTensorMap) = inner(t1, t2)
