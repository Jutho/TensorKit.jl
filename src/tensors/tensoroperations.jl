# Implement full TensorOperations.jl interface
#----------------------------------------------
TO.tensorstructure(t::AbstractTensorMap) = space(t)
function TO.tensorstructure(t::AbstractTensorMap, iA::Int, conjA::Symbol)
    return conjA == :N ? space(t, iA) : conj(space(t, iA))
end

function TO.tensoralloc(::Type{TT}, structure, istemp=false,
                        backend::Backend...) where {TT<:AbstractTensorMap}
    function blockallocator(d)
        return TO.tensoralloc(storagetype(TT), d, istemp, backend...)
    end
    return TensorMap(blockallocator, structure)
end

function TO.tensorfree!(t::AbstractTensorMap, backend::Backend...)
    for (c, b) in blocks(t)
        TO.tensorfree!(b, backend...)
    end
    return nothing
end

TO.tensorscalar(t::AbstractTensorMap) = scalar(t)

function _canonicalize(p::Index2Tuple{N₁,N₂},
                       ::AbstractTensorMap{<:IndexSpace,N₁,N₂}) where {N₁,N₂}
    return p
end
_canonicalize(p::Index2Tuple, t::AbstractTensorMap) = _canonicalize(linearize(p), t)
function _canonicalize(p::IndexTuple, t::AbstractTensorMap)
    p₁ = TupleTools.getindices(p, codomainind(t))
    p₂ = TupleTools.getindices(p, domainind(t))
    return (p₁, p₂)
end

# tensoradd!
function TO.tensoradd!(C::AbstractTensorMap{S}, pC::Index2Tuple,
                       A::AbstractTensorMap{S}, conjA::Symbol,
                       α::Number, β::Number, backend::Backend...) where {S}
    if conjA == :N
        A′ = A
        pC′ = _canonicalize(pC, C)
    elseif conjA == :C
        A′ = adjoint(A)
        pC′ = adjointtensorindices(A, _canonicalize(pA, C))
    else
        throw(ArgumentError("unknown conjugation flag $conjA"))
    end
    add_permute!(C, A′, pC′, α, β, backend...)
    return C
end

function TO.tensoradd_type(TC, ::Index2Tuple{N₁,N₂}, A::AbstractTensorMap{S},
                           ::Symbol) where {S,N₁,N₂}
    M = similarstoragetype(A, TC)
    return tensormaptype(S, N₁, N₂, M)
end

function TO.tensoradd_structure(pC::Index2Tuple{N₁,N₂},
                                A::AbstractTensorMap{S}, conjA::Symbol) where {S,N₁,N₂}
    if conjA == :N
        cod = ProductSpace{S,N₁}(space.(Ref(A), pC[1]))
        dom = ProductSpace{S,N₂}(dual.(space.(Ref(A), pC[2])))
        return dom → cod
    else
        return TO.tensoradd_structure(adjointtensorindices(A, pC), adjoint(A), :N)
    end
end

# tensortrace!
function TO.tensortrace!(C::AbstractTensorMap{S}, p::Index2Tuple,
                         A::AbstractTensorMap{S}, q::Index2Tuple, conjA::Symbol,
                         α::Number, β::Number, backend::Backend...) where {S}
    if conjA == :N
        A′ = A
        p′ = _canonicalize(p, C)
        q′ = q
    elseif conjA == :C
        A′ = adjoint(A)
        p′ = adjointtensorindices(A, _canonicalize(p, C))
        q′ = adjointtensorindices(A, q)
    else
        throw(ArgumentError("unknown conjugation flag $conjA"))
    end
    # TODO: novel syntax for tensortrace?
    # tensortrace!(C, pC′, A′, qA′, α, β, backend...)
    trace_permute!(C, A′, p′, q′, α, β, backend...)
    return C
end

# tensorcontract!
function TO.tensorcontract!(C::AbstractTensorMap{S,N₁,N₂}, pAB::Index2Tuple,
                            A::AbstractTensorMap{S}, pA::Index2Tuple, conjA::Symbol,
                            B::AbstractTensorMap{S}, pB::Index2Tuple, conjB::Symbol,
                            α::Number, β::Number, backend::Backend...) where {S,N₁,N₂}
    pAB′ = _canonicalize(pAB, C)
    if conjA == :N
        A′ = A
        pA′ = pA
    elseif conjA == :C
        A′ = A'
        pA′ = adjointtensorindices(A, pA)
    else
        throw(ArgumentError("unknown conjugation flag $conjA"))
    end
    if conjB == :N
        B′ = B
        pB′ = pB
    elseif conjB == :C
        B′ = B'
        pB′ = adjointtensorindices(B, pB)
    else
        throw(ArgumentError("unknown conjugation flag $conjB"))
    end
    contract!(C, A′, pA′, B′, pB′, pAB′, α, β, backend...)
    return C
end

function TO.tensorcontract_type(TC, ::Index2Tuple{N₁,N₂},
                                A::AbstractTensorMap{S}, pA, conjA,
                                B::AbstractTensorMap{S}, pB, conjB) where {S,N₁,N₂}
    M = similarstoragetype(A, TC)
    M == similarstoragetype(B, TC) || throw(ArgumentError("incompatible storage types"))
    return tensormaptype(S, N₁, N₂, M)
end

function TO.tensorcontract_structure(pC::Index2Tuple{N₁,N₂},
                                     A::AbstractTensorMap{S}, pA::Index2Tuple, conjA,
                                     B::AbstractTensorMap{S}, pB::Index2Tuple,
                                     conjB) where {S,N₁,N₂}
    spaces1 = TO.flag2op(conjA).(space.(Ref(A), pA[1]))
    spaces2 = TO.flag2op(conjB).(space.(Ref(B), pB[2]))
    spaces = (spaces1..., spaces2...)
    cod = ProductSpace{S,N₁}(getindex.(Ref(spaces), pC[1]))
    dom = ProductSpace{S,N₂}(dual.(getindex.(Ref(spaces), pC[2])))
    return dom → cod
end

function TO.checkcontractible(tA::AbstractTensorMap{S}, iA::Int, conjA::Symbol,
                              tB::AbstractTensorMap{S}, iB::Int, conjB::Symbol,
                              label) where {S}
    sA = TO.tensorstructure(tA, iA, conjA)'
    sB = TO.tensorstructure(tB, iB, conjB)
    sA == sB ||
        throw(SpaceMismatch("incompatible spaces for $label: $sA ≠ $sB"))
    return nothing
end

TO.tensorcost(t::AbstractTensorMap, i::Int) = dim(space(t, i))

#----------------
# IMPLEMENTATONS
#----------------

# Trace implementation
#----------------------
function trace_permute!(tdst::AbstractTensorMap{S,N₁,N₂},
                        tsrc::AbstractTensorMap{S},
                        (p₁, p₂)::Index2Tuple{N₁,N₂},
                        (q₁, q₂)::Index2Tuple{N₃,N₃},
                        α::Number,
                        β::Number,
                        backend::Backend...) where {S,N₁,N₂,N₃}
    if !(BraidingStyle(sectortype(S)) isa SymmetricBraiding)
        throw(SectorMismatch("only tensors with symmetric braiding rules can be contracted; try `@planar` instead"))
    end
    @boundscheck begin
        all(i -> space(tsrc, p₁[i]) == space(tdst, i), 1:N₁) ||
            throw(SpaceMismatch("trace: tsrc = $(codomain(tsrc))←$(domain(tsrc)),
                    tdst = $(codomain(tdst))←$(domain(tdst)), p₁ = $(p₁), p₂ = $(p₂)"))
        all(i -> space(tsrc, p₂[i]) == space(tdst, N₁ + i), 1:N₂) ||
            throw(SpaceMismatch("trace: tsrc = $(codomain(tsrc))←$(domain(tsrc)),
                    tdst = $(codomain(tdst))←$(domain(tdst)), p₁ = $(p₁), p₂ = $(p₂)"))
        all(i -> space(tsrc, q₁[i]) == dual(space(tsrc, q₂[i])), 1:N₃) ||
            throw(SpaceMismatch("trace: tsrc = $(codomain(tsrc))←$(domain(tsrc)),
                    q₁ = $(q₁), q₂ = $(q₂)"))
    end

    I = sectortype(S)
    # TODO: is it worth treating UniqueFusion separately? Is it worth to add multithreading support?
    if I === Trivial
        cod = codomain(tsrc)
        dom = domain(tsrc)
        n = length(cod)
        TO.tensortrace!(tdst[], (p₁, p₂), tsrc[], (q₁, q₂), :N, α, β)
        # elseif FusionStyle(I) isa UniqueFusion
    else
        cod = codomain(tsrc)
        dom = domain(tsrc)
        n = length(cod)
<<<<<<< HEAD
        VectorInterface.scale!(tdst, β)
=======
        scale!(tdst, β)
>>>>>>> 71da4918
        r₁ = (p₁..., q₁...)
        r₂ = (p₂..., q₂...)
        for (f₁, f₂) in fusiontrees(tsrc)
            for ((f₁′, f₂′), coeff) in permute(f₁, f₂, r₁, r₂)
                f₁′′, g₁ = split(f₁′, N₁)
                f₂′′, g₂ = split(f₂′, N₂)
                g₁ == g₂ || continue
                coeff *= dim(g₁.coupled) / dim(g₁.uncoupled[1])
                for i in 2:length(g₁.uncoupled)
                    if !(g₁.isdual[i])
                        coeff *= twist(g₁.uncoupled[i])
                    end
                end
                C = tdst[f₁′′, f₂′′]
                A = tsrc[f₁, f₂]
                α′ = α * coeff
                TO.tensortrace!(C, (p₁, p₂), A, (q₁, q₂), :N, α′, One(), backend...)
            end
        end
    end
    return tdst
end

# Contract implementation
#-------------------------
# TODO: contraction with either A or B a rank (1, 1) tensor does not require to
# permute the fusion tree and should therefore be special cased. This will speed
# up MPS algorithms
function contract!(C::AbstractTensorMap{S},
                   A::AbstractTensorMap{S},
                   (oindA, cindA)::Index2Tuple{N₁,N₃},
                   B::AbstractTensorMap{S},
                   (cindB, oindB)::Index2Tuple{N₃,N₂},
                   (p₁, p₂)::Index2Tuple,
                   α::Number,
                   β::Number,
                   backend::Backend...) where {S,N₁,N₂,N₃}

    # find optimal contraction scheme
    hsp = has_shared_permute
    ipC = TupleTools.invperm((p₁..., p₂...))
    oindAinC = TupleTools.getindices(ipC, ntuple(n -> n, N₁))
    oindBinC = TupleTools.getindices(ipC, ntuple(n -> n + N₁, N₂))

    qA = TupleTools.sortperm(cindA)
    cindA′ = TupleTools.getindices(cindA, qA)
    cindB′ = TupleTools.getindices(cindB, qA)

    qB = TupleTools.sortperm(cindB)
    cindA′′ = TupleTools.getindices(cindA, qB)
    cindB′′ = TupleTools.getindices(cindB, qB)

    dA, dB, dC = dim(A), dim(B), dim(C)

    # keep order A en B, check possibilities for cind
    memcost1 = memcost2 = dC * (!hsp(C, (oindAinC, oindBinC)))
    memcost1 += dA * (!hsp(A, (oindA, cindA′))) +
                dB * (!hsp(B, (cindB′, oindB)))
    memcost2 += dA * (!hsp(A, (oindA, cindA′′))) +
                dB * (!hsp(B, (cindB′′, oindB)))

    # reverse order A en B, check possibilities for cind
    memcost3 = memcost4 = dC * (!hsp(C, (oindBinC, oindAinC)))
    memcost3 += dB * (!hsp(B, (oindB, cindB′))) +
                dA * (!hsp(A, (cindA′, oindA)))
    memcost4 += dB * (!hsp(B, (oindB, cindB′′))) +
                dA * (!hsp(A, (cindA′′, oindA)))

    if min(memcost1, memcost2) <= min(memcost3, memcost4)
        if memcost1 <= memcost2
            return _contract!(α, A, B, β, C, oindA, cindA′, oindB, cindB′, p₁, p₂)
        else
            return _contract!(α, A, B, β, C, oindA, cindA′′, oindB, cindB′′, p₁, p₂)
        end
    else
        p1′ = map(n -> ifelse(n > N₁, n - N₁, n + N₂), p₁)
        p2′ = map(n -> ifelse(n > N₁, n - N₁, n + N₂), p₂)
        if memcost3 <= memcost4
            return _contract!(α, B, A, β, C, oindB, cindB′, oindA, cindA′, p1′, p2′)
        else
            return _contract!(α, B, A, β, C, oindB, cindB′′, oindA, cindA′′, p1′, p2′)
        end
    end
end

# TODO: also transform _contract! into new interface, and add backend support
function _contract!(α, A::AbstractTensorMap{S}, B::AbstractTensorMap{S},
                    β, C::AbstractTensorMap{S},
                    oindA::IndexTuple{N₁}, cindA::IndexTuple,
                    oindB::IndexTuple{N₂}, cindB::IndexTuple,
                    p₁::IndexTuple, p₂::IndexTuple) where {S,N₁,N₂}
    if !(BraidingStyle(sectortype(S)) isa SymmetricBraiding)
        throw(SectorMismatch("only tensors with symmetric braiding rules can be contracted; try `@planar` instead"))
    end
    copyA = false
    if BraidingStyle(sectortype(S)) isa Fermionic
        for i in cindA
            if !isdual(space(A, i))
                copyA = true
            end
        end
    end
    A′ = permute(A, (oindA, cindA); copy=copyA)
    B′ = permute(B, (cindB, oindB))
    if BraidingStyle(sectortype(S)) isa Fermionic
        for i in domainind(A′)
            if !isdual(space(A′, i))
                A′ = twist!(A′, i)
            end
        end
    end
    ipC = TupleTools.invperm((p₁..., p₂...))
    oindAinC = TupleTools.getindices(ipC, ntuple(n -> n, N₁))
    oindBinC = TupleTools.getindices(ipC, ntuple(n -> n + N₁, N₂))
    if has_shared_permute(C, (oindAinC, oindBinC))
        C′ = permute(C, (oindAinC, oindBinC))
        mul!(C′, A′, B′, α, β)
    else
        C′ = A′ * B′
        add_permute!(C, C′, (p₁, p₂), α, β)
    end
    return C
end

# Scalar implementation
#-----------------------
function scalar(t::AbstractTensorMap{S}) where {S<:IndexSpace}
    return dim(codomain(t)) == dim(domain(t)) == 1 ?
           first(blocks(t))[2][1, 1] : throw(DimensionMismatch())
end<|MERGE_RESOLUTION|>--- conflicted
+++ resolved
@@ -188,11 +188,7 @@
         cod = codomain(tsrc)
         dom = domain(tsrc)
         n = length(cod)
-<<<<<<< HEAD
-        VectorInterface.scale!(tdst, β)
-=======
         scale!(tdst, β)
->>>>>>> 71da4918
         r₁ = (p₁..., q₁...)
         r₂ = (p₂..., q₂...)
         for (f₁, f₂) in fusiontrees(tsrc)
