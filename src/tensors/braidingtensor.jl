# BraidingTensor:
# special (2,2) tensor that implements a standard braiding operation
#====================================================================#
"""
    struct BraidingTensor{S<:IndexSpace} <: AbstractTensorMap{S, 2, 2}

Specific subtype of [`AbstractTensorMap`](@ref) for representing the braiding tensor that
braids the first input over the second input; its inverse can be obtained as the adjoint.
"""
struct BraidingTensor{S<:IndexSpace,A} <: AbstractTensorMap{S,2,2}
    V1::S
    V2::S
    adjoint::Bool
<<<<<<< HEAD
    function BraidingTensor(V1::S, V2::S, adjoint::Bool=false,
                            ::Type{A}=Matrix{ComplexF64}) where
             {S<:IndexSpace,A<:DenseMatrix}
=======
    function BraidingTensor{S,A}(V1::S, V2::S, adjoint::Bool = false) where
                {S<:IndexSpace, A<:DenseMatrix}
>>>>>>> 4cc89dfa
        for a in sectors(V1)
            for b in sectors(V2)
                for c in (a ⊗ b)
                    Nsymbol(a, b, c) == Nsymbol(b, a, c) ||
                        throw(ArgumentError("Cannot define a braiding between $a and $b"))
                end
            end
        end
        return new{S,A}(V1, V2, adjoint)
        # partial construction: only construct rowr and colr when needed
    end
end
function BraidingTensor(V1::S, V2::S, adjoint::Bool = false) where {S<:IndexSpace}
    if BraidingStyle(sectortype(S)) isa SymmetricBraiding
        return BraidingTensor{S, Matrix{Float64}}(V1, V2, adjoint)
    else
        return BraidingTensor{S, Matrix{ComplexF64}}(V1, V2, adjoint)
    end
end

function Base.adjoint(b::BraidingTensor{S,A}) where {S<:IndexSpace,A<:DenseMatrix}
    return BraidingTensor(b.V1, b.V2, !b.adjoint, A)
end

domain(b::BraidingTensor) = b.adjoint ? b.V2 ⊗ b.V1 : b.V1 ⊗ b.V2
codomain(b::BraidingTensor) = b.adjoint ? b.V1 ⊗ b.V2 : b.V2 ⊗ b.V1

storagetype(::Type{BraidingTensor{S,A}}) where {S<:IndexSpace,A<:DenseMatrix} = A

blocksectors(b::BraidingTensor) = blocksectors(b.V1 ⊗ b.V2)
hasblock(b::BraidingTensor, s::Sector) = s ∈ blocksectors(b)

function fusiontrees(b::BraidingTensor)
    codom = codomain(b)
    dom = domain(b)
    I = sectortype(b)
    F = fusiontreetype(I, 2)
    rowr = SectorDict{I,FusionTreeDict{F,UnitRange{Int}}}()
    colr = SectorDict{I,FusionTreeDict{F,UnitRange{Int}}}()
    for c in blocksectors(codom)
        rowrc = FusionTreeDict{F,UnitRange{Int}}()
        colrc = FusionTreeDict{F,UnitRange{Int}}()
        offset1 = 0
        for s1 in sectors(codom)
            for f₁ in fusiontrees(s1, c, map(isdual, codom.spaces))
                r = (offset1 + 1):(offset1 + dim(codom, s1))
                push!(rowrc, f₁ => r)
                offset1 = last(r)
            end
        end
        dim1 = offset1
        offset2 = 0
        for s2 in sectors(dom)
            for f₂ in fusiontrees(s2, c, map(isdual, dom.spaces))
                r = (offset2 + 1):(offset2 + dim(dom, s2))
                push!(colrc, f₂ => r)
                offset2 = last(r)
            end
        end
        dim2 = offset2
        push!(rowr, c => rowrc)
        push!(colr, c => colrc)
    end
    return TensorKeyIterator(rowr, colr)
end

function Base.getindex(b::BraidingTensor{S}) where {S}
    sectortype(S) == Trivial || throw(SectorMismatch())
    (V1, V2) = domain(b)
    d = (dim(V2), dim(V1), dim(V1), dim(V2))
    return sreshape(StridedView(block(b, Trivial())), d)
end

@inline function Base.getindex(b::BraidingTensor, f₁::FusionTree{I,2},
                               f₂::FusionTree{I,2}) where {I<:Sector}
    I == sectortype(b) || throw(SectorMismatch())
    c = f₁.coupled
    V1, V2 = domain(b)
    @boundscheck begin
        c == f₂.coupled || throw(SectorMismatch())
        ((f₁.uncoupled[1] ∈ sectors(V2)) && (f₂.uncoupled[1] ∈ sectors(V1))) ||
            throw(SectorMismatch())
        ((f₁.uncoupled[2] ∈ sectors(V1)) && (f₂.uncoupled[2] ∈ sectors(V2))) ||
            throw(SectorMismatch())
    end
    @inbounds begin
        d = (dims(V2 ⊗ V1, f₁.uncoupled)..., dims(V1 ⊗ V2, f₂.uncoupled)...)
        n1 = d[1] * d[2]
        n2 = d[3] * d[4]
        data = fill!(storagetype(b)(undef, (n1, n2)), zero(scalartype(b)))
        a1, a2 = f₂.uncoupled
        if f₁.uncoupled == (a2, a1)
            braiddict = artin_braid(f₂, 1; inv=b.adjoint)
            r = get(braiddict, f₁, zero(valtype(braiddict)))
            si = 1 + d[1] * d[2] * d[3]
            sj = d[1] + d[1] * d[2]
            @inbounds for i in 1:d[1], j in 1:d[2]
                data[(i - 1) * si + (j - 1) * sj + 1] = r
            end
        end
        return sreshape(StridedView(data), d)
    end
end

Base.copy(b::BraidingTensor) = copy!(similar(b), b)
function Base.copy!(t::TensorMap, b::BraidingTensor)
    space(t) == space(b) || throw(SectorMismatch())
    fill!(t, zero(scalartype(t)))
    for (f₁, f₂) in fusiontrees(t)
        data = t[f₁, f₂]
        if sectortype(t) == Trivial
            r = one(scalartype(t))
        else
            a1, a2 = f₂.uncoupled
            c = f₂.coupled
            f₁.uncoupled == (a2, a1) || continue
            braiddict = artin_braid(f₂, 1; inv=b.adjoint)
            r = convert(scalartype(t), get(braiddict, f₁, zero(valtype(braiddict))))
        end
        for i in 1:size(data, 1), j in 1:size(data, 2)
            data[i, j, j, i] = r
        end
    end
    return t
end
TensorMap(b::BraidingTensor) = copy(b)
Base.convert(::Type{TensorMap}, b::BraidingTensor) = copy(b)

function block(b::BraidingTensor, s::Sector)
    sectortype(b) == typeof(s) || throw(SectorMismatch())
    (V1, V2) = domain(b)
    if sectortype(b) == Trivial
        d1, d2 = dim(V1), dim(V2)
        n = d1 * d2
        data = fill!(storagetype(b)(undef, (n, n)), zero(scalartype(b)))
        si = 1 + d2 * d1 * d1
        sj = d2 + d2 * d1
        @inbounds for i in 1:d2, j in 1:d1
            data[(i - 1) * si + (j - 1) * sj + 1] = one(scalartype(b))
        end
        return data
    end
    n = blockdim(domain(b), s)
    data = fill!(storagetype(b)(undef, (n, n)), zero(scalartype(b)))
    iter = fusiontrees(b) # actually contains information about ranges as well
    for (f₂, r2) in iter.colr[s]
        for (f₁, r1) in iter.rowr[s]
            a1, a2 = f₂.uncoupled
            d1 = dim(V1, a1)
            d2 = dim(V2, a2)
            f₁.uncoupled == (a2, a1) || continue
            braiddict = artin_braid(f₂, 1; inv=b.adjoint)
            r = convert(scalartype(b), get(braiddict, f₁, zero(valtype(braiddict))))
            si = 1 + n * d1
            sj = d2 + n
            start = first(r1) + (first(r2) - 1) * n
            @inbounds for i in 1:d2, j in 1:d1
                data[(i - 1) * si + (j - 1) * sj + start] = r
            end
        end
    end
    return data
end

blocks(b::BraidingTensor) = blocks(TensorMap(b))

<<<<<<< HEAD
function planar_contract!(α, A::BraidingTensor{S}, B::AbstractTensorMap{S},
                          β, C::AbstractTensorMap{S},
                          oindA::IndexTuple{2}, cindA::IndexTuple{2},
                          oindB::IndexTuple, cindB::IndexTuple{2},
                          p1::IndexTuple, p2::IndexTuple,
                          syms::Union{Nothing,NTuple{3,Symbol}}) where {S}
=======
function planar_contract!(C::AbstractTensorMap{S},
                          A::BraidingTensor{S},
                          (oindA, cindA)::Index2Tuple{2,2},
                          B::AbstractTensorMap{S},
                          (cindB, oindB)::Index2Tuple{2,<:Any},
                          (p1, p2)::Index2Tuple,
                          α::Number, β::Number,
                          backends...) where {S}

>>>>>>> 4cc89dfa
    codA, domA = codomainind(A), domainind(A)
    codB, domB = codomainind(B), domainind(B)
    oindA, cindA, oindB, cindB = reorder_indices(codA, domA, codB, domB, oindA, cindA,
                                                 oindB, cindB, p1, p2)

    @assert space(B, cindB[1]) == space(A, cindA[1])' &&
            space(B, cindB[2]) == space(A, cindA[2])'

    if BraidingStyle(sectortype(B)) isa Bosonic
        return add!(α, B, β, C, reverse(cindB), oindB)
    end

    if iszero(β)
        fill!(C, β)
    elseif β != 1
        rmul!(C, β)
    end
    braidingtensor_levels = A.adjoint ? (1, 2, 2, 1) : (2, 1, 1, 2)
    inv_braid = braidingtensor_levels[cindA[1]] > braidingtensor_levels[cindA[2]]
    for (f₁, f₂) in fusiontrees(B)
        local newtrees
        for ((f₁′, f₂′), coeff′) in transpose(f₁, f₂, cindB, oindB)
            for (f₁′′, coeff′′) in artin_braid(f₁′, 1; inv=inv_braid)
                f12 = (f₁′′, f₂′)
                coeff = coeff′ * coeff′′
                if @isdefined newtrees
                    newtrees[f12] = get(newtrees, f12, zero(coeff)) + coeff
                else
                    newtrees = Dict(f12 => coeff)
                end
            end
        end
        for ((f₁′, f₂′), coeff) in newtrees
            TO._add!(coeff * α, B[f₁, f₂], true, C[f₁′, f₂′], (reverse(cindB)..., oindB...))
        end
    end
    return C
end
<<<<<<< HEAD
function planar_contract!(α, A::AbstractTensorMap{S}, B::BraidingTensor{S},
                          β, C::AbstractTensorMap{S},
                          oindA::IndexTuple, cindA::IndexTuple{2},
                          oindB::IndexTuple{2}, cindB::IndexTuple{2},
                          p1::IndexTuple, p2::IndexTuple,
                          syms::Union{Nothing,NTuple{3,Symbol}}) where {S}
=======
function planar_contract!(C::AbstractTensorMap{S},
                            A::AbstractTensorMap{S},
                            (oindA, cindA)::Index2Tuple{<:Any,2},
                            B::BraidingTensor{S},
                            (cindB, oindB)::Index2Tuple{2,2},
                            (p1, p2)::Index2Tuple,
                            α::Number, β::Number,
                            backends...) where {S}

>>>>>>> 4cc89dfa
    codA, domA = codomainind(A), domainind(A)
    codB, domB = codomainind(B), domainind(B)
    oindA, cindA, oindB, cindB = reorder_indices(codA, domA, codB, domB, oindA, cindA,
                                                 oindB, cindB, p1, p2)

    @assert space(B, cindB[1]) == space(A, cindA[1])' &&
            space(B, cindB[2]) == space(A, cindA[2])'

    if BraidingStyle(sectortype(A)) isa Bosonic
        return add!(α, A, β, C, oindA, reverse(cindA))
    end

    if iszero(β)
        fill!(C, β)
    elseif β != 1
        rmul!(C, β)
    end
    braidingtensor_levels = B.adjoint ? (1, 2, 2, 1) : (2, 1, 1, 2)
    inv_braid = braidingtensor_levels[cindB[1]] > braidingtensor_levels[cindB[2]]
    for (f₁, f₂) in fusiontrees(A)
        local newtrees
        for ((f₁′, f₂′), coeff′) in transpose(f₁, f₂, oindA, cindA)
            for (f₂′′, coeff′′) in artin_braid(f₂′, 1; inv=inv_braid)
                f12 = (f₁′, f₂′′)
                coeff = coeff′ * conj(coeff′′)
                if @isdefined newtrees
                    newtrees[f12] = get(newtrees, f12, zero(coeff)) + coeff
                else
                    newtrees = Dict(f12 => coeff)
                end
            end
        end
        for ((f₁′, f₂′), coeff) in newtrees
            TO._add!(coeff * α, A[f₁, f₂], true, C[f₁′, f₂′], (oindA..., reverse(cindA)...))
        end
    end
    return C
end

<<<<<<< HEAD
function planar_contract!(α, A::BraidingTensor{S}, B::AbstractTensorMap{S},
                          β, C::AbstractTensorMap{S},
                          oindA::IndexTuple{0}, cindA::IndexTuple{4},
                          oindB::IndexTuple, cindB::IndexTuple{4},
                          p1::IndexTuple, p2::IndexTuple,
                          syms::Union{Nothing,NTuple{3,Symbol}}) where {S}
=======
function planar_contract!(C::AbstractTensorMap{S},
                          A::BraidingTensor{S},
                          (oindA, cindA)::Index2Tuple{0,4},
                          B::AbstractTensorMap{S},
                          (cindB, oindB)::Index2Tuple{4,<:Any},
                          (p1, p2)::Index2Tuple,
                          α::Number, β::Number,
                          backends...) where {S}
    
>>>>>>> 4cc89dfa
    codA, domA = codomainind(A), domainind(A)
    codB, domB = codomainind(B), domainind(B)
    oindA, cindA, oindB, cindB = reorder_indices(codA, domA, codB, domB, oindA, cindA,
                                                 oindB, cindB, p1, p2)

    @assert space(B, cindB[1]) == space(A, cindA[1])' &&
            space(B, cindB[2]) == space(A, cindA[2])' &&
            space(B, cindB[3]) == space(A, cindA[3])' &&
            space(B, cindB[4]) == space(A, cindA[4])'

    if BraidingStyle(sectortype(B)) isa Bosonic
        return trace!(α, B, β, C, (), oindB, (cindB[1], cindB[2]), (cindB[3], cindB[4]))
    end

    if iszero(β)
        fill!(C, β)
    elseif β != 1
        rmul!(C, β)
    end
    I = sectortype(B)
    u = one(I)
    f₀ = FusionTree{I}((), u, (), (), ())
    braidingtensor_levels = A.adjoint ? (1, 2, 2, 1) : (2, 1, 1, 2)
    inv_braid = braidingtensor_levels[cindA[2]] > braidingtensor_levels[cindA[3]]
    for (f₁, f₂) in fusiontrees(B)
        local newtrees
        for ((f₁′, f₂′), coeff′) in transpose(f₁, f₂, cindB, oindB)
            f₁′.coupled == u || continue
            a = f₁′.uncoupled[1]
            b = f₁′.uncoupled[2]
            f₁′.uncoupled[3] == dual(a) || continue
            f₁′.uncoupled[4] == dual(b) || continue
            # should be automatic by matching spaces:
            # f₁′.isdual[1] != f₁′.isdual[3] || continue
            # f₁′.isdual[2] != f₁′.isdual[4] || continue
            for (f₁′′, coeff′′) in artin_braid(f₁′, 2; inv=inv_braid)
                f₁′′.innerlines[1] == u || continue
                coeff = coeff′ * coeff′′ * sqrtdim(a) * sqrtdim(b)
                if f₁′′.isdual[1]
                    coeff *= frobeniusschur(a)
                end
                if f₁′′.isdual[3]
                    coeff *= frobeniusschur(b)
                end
                f12 = (f₀, f₂′)
                if @isdefined newtrees
                    newtrees[f12] = get(newtrees, f12, zero(coeff)) + coeff
                else
                    newtrees = Dict(f12 => coeff)
                end
            end
        end
        @isdefined(newtrees) || continue
        for ((f₁′, f₂′), coeff) in newtrees
            TO._trace!(coeff * α, B[f₁, f₂], true, C[f₁′, f₂′], oindB,
                       (cindB[1], cindB[2]), (cindB[3], cindB[4]))
        end
    end
    return C
end

<<<<<<< HEAD
function planar_contract!(α, A::AbstractTensorMap{S}, B::BraidingTensor{S},
                          β, C::AbstractTensorMap{S},
                          oindA::IndexTuple, cindA::IndexTuple{4},
                          oindB::IndexTuple{0}, cindB::IndexTuple{4},
                          p1::IndexTuple, p2::IndexTuple,
                          syms::Union{Nothing,NTuple{3,Symbol}}) where {S}
=======
function planar_contract!(C::AbstractTensorMap{S},
                          A::AbstractTensorMap{S},
                          (oindA, cindA)::Index2Tuple{0,4},
                          B::BraidingTensor{S},
                          (cindB, oindB)::Index2Tuple{4,<:Any},
                          (p1, p2)::Index2Tuple,
                          α::Number, β::Number,
                          backends...) where {S}
    
>>>>>>> 4cc89dfa
    codA, domA = codomainind(A), domainind(A)
    codB, domB = codomainind(B), domainind(B)
    oindA, cindA, oindB, cindB = reorder_indices(codA, domA, codB, domB, oindA, cindA,
                                                 oindB, cindB, p1, p2)

    @assert space(B, cindB[1]) == space(A, cindA[1])' &&
            space(B, cindB[2]) == space(A, cindA[2])' &&
            space(B, cindB[3]) == space(A, cindA[3])' &&
            space(B, cindB[4]) == space(A, cindA[4])'

    if BraidingStyle(sectortype(B)) isa Bosonic
        return trace!(α, A, β, C, oindA, (), (cindA[1], cindA[2]), (cindA[3], cindA[4]))
    end

    if iszero(β)
        fill!(C, β)
    elseif β != 1
        rmul!(C, β)
    end
    I = sectortype(B)
    u = one(I)
    f₀ = FusionTree{I}((), u, (), (), ())
    braidingtensor_levels = B.adjoint ? (1, 2, 2, 1) : (2, 1, 1, 2)
    inv_braid = braidingtensor_levels[cindB[2]] > braidingtensor_levels[cindB[3]]
    for (f₁, f₂) in fusiontrees(A)
        local newtrees
        for ((f₁′, f₂′), coeff′) in transpose(f₁, f₂, oindA, cindA)
            f₂′.coupled == u || continue
            a = f₂′.uncoupled[1]
            b = f₂′.uncoupled[2]
            f₂′.uncoupled[3] == dual(a) || continue
            f₂′.uncoupled[4] == dual(b) || continue
            # should be automatic by matching spaces:
            # f₂′.isdual[1] != f₂′.isdual[3] || continue
            # f₂′.isdual[3] != f₂′.isdual[4] || continue
            for (f₂′′, coeff′′) in artin_braid(f₂′, 2; inv=inv_braid)
                f₂′′.innerlines[1] == u || continue
                coeff = coeff′ * conj(coeff′′ * sqrtdim(a) * sqrtdim(b))
                if f₂′′.isdual[1]
                    coeff *= conj(frobeniusschur(a))
                end
                if f₂′′.isdual[3]
                    coeff *= conj(frobeniusschur(b))
                end
                f12 = (f₁′, f₀)
                if @isdefined newtrees
                    newtrees[f12] = get(newtrees, f12, zero(coeff)) + coeff
                else
                    newtrees = Dict(f12 => coeff)
                end
            end
        end
        @isdefined(newtrees) || continue
        for ((f₁′, f₂′), coeff) in newtrees
            TO._trace!(coeff * α, A[f₁, f₂], true, C[f₁′, f₂′], oindA,
                       (cindA[1], cindA[2]), (cindA[3], cindA[4]))
        end
    end
    return C
end

<<<<<<< HEAD
function planar_contract!(α, A::BraidingTensor{S}, B::AbstractTensorMap{S},
                          β, C::AbstractTensorMap{S},
                          oindA::IndexTuple{1}, cindA::IndexTuple{3},
                          oindB::IndexTuple, cindB::IndexTuple{3},
                          p1::IndexTuple, p2::IndexTuple,
                          syms::Union{Nothing,NTuple{3,Symbol}}) where {S}
=======
function planar_contract!(C::AbstractTensorMap{S},
                          A::BraidingTensor{S},
                          (oindA, cindA)::Index2Tuple{1,3},
                          B::AbstractTensorMap{S},
                          (cindB, oindB)::Index2Tuple{1,<:Any},
                          (p1, p2)::Index2Tuple,
                          α::Number, β::Number,
                          backends...) where {S}
>>>>>>> 4cc89dfa
    codA, domA = codomainind(A), domainind(A)
    codB, domB = codomainind(B), domainind(B)
    oindA, cindA, oindB, cindB = reorder_indices(codA, domA, codB, domB, oindA, cindA,
                                                 oindB, cindB, p1, p2)

    @assert space(B, cindB[1]) == space(A, cindA[1])' &&
            space(B, cindB[2]) == space(A, cindA[2])' &&
            space(B, cindB[3]) == space(A, cindA[3])'

    if BraidingStyle(sectortype(B)) isa Bosonic
        return trace!(α, B, β, C, (cindB[2],), oindB, (cindB[1],), (cindB[3],))
    end

    if iszero(β)
        fill!(C, β)
    elseif β != 1
        rmul!(C, β)
    end
    I = sectortype(B)
    u = one(I)
    braidingtensor_levels = A.adjoint ? (1, 2, 2, 1) : (2, 1, 1, 2)
    inv_braid = braidingtensor_levels[cindA[2]] > braidingtensor_levels[cindA[3]]
    for (f₁, f₂) in fusiontrees(B)
        local newtrees
        for ((f₁′, f₂′), coeff′) in transpose(f₁, f₂, cindB, oindB)
            a = f₁′.uncoupled[1]
            b = f₁′.uncoupled[2]
            b == f₁′.coupled || continue
            a == dual(f₁′.uncoupled[3]) || continue
            # should be automatic by matching spaces:
            # f₁′.isdual[1] != f₁.isdual[3] || continue
            for (f₁′′, coeff′′) in artin_braid(f₁′, 2; inv=inv_braid)
                f₁′′.innerlines[1] == u || continue
                coeff = coeff′ * coeff′′ * sqrtdim(a)
                if f₁′′.isdual[1]
                    coeff *= frobeniusschur(a)
                end
                f₁′′′ = FusionTree{I}((b,), b, (f₁′′.isdual[3],), (), ())
                f12 = (f₁′′′, f₂′)
                if @isdefined newtrees
                    newtrees[f12] = get(newtrees, f12, zero(coeff)) + coeff
                else
                    newtrees = Dict(f12 => coeff)
                end
            end
        end
        @isdefined(newtrees) || continue
        for ((f₁′, f₂′), coeff) in newtrees
            TO._trace!(coeff * α, B[f₁, f₂], true, C[f₁′, f₂′],
                       (cindB[2], oindB...), (cindB[1],), (cindB[3],))
        end
    end
    return C
end

<<<<<<< HEAD
function planar_contract!(α, A::AbstractTensorMap{S}, B::BraidingTensor{S},
                          β, C::AbstractTensorMap{S},
                          oindA::IndexTuple, cindA::IndexTuple{3},
                          oindB::IndexTuple{1}, cindB::IndexTuple{3},
                          p1::IndexTuple, p2::IndexTuple,
                          syms::Union{Nothing,NTuple{3,Symbol}}) where {S}
=======
function planar_contract!(C::AbstractTensorMap{S},
                          A::AbstractTensorMap{S},
                          (oindA, cindA)::Index2Tuple{<:Any,3},
                          B::BraidingTensor{S},
                          (cindB, oindB)::Index2Tuple{3,1},
                          (p1, p2)::Index2Tuple,
                          α::Number, β::Number,
                          backends...) where {S}
    
>>>>>>> 4cc89dfa
    codA, domA = codomainind(A), domainind(A)
    codB, domB = codomainind(B), domainind(B)
    oindA, cindA, oindB, cindB = reorder_indices(codA, domA, codB, domB, oindA, cindA,
                                                 oindB, cindB, p1, p2)

    @assert space(B, cindB[1]) == space(A, cindA[1])' &&
            space(B, cindB[2]) == space(A, cindA[2])' &&
            space(B, cindB[3]) == space(A, cindA[3])'

    if BraidingStyle(sectortype(A)) isa Bosonic
        return trace!(α, A, β, C, oindA, (cindA[2],), (cindA[1],), (cindA[3],))
    end

    if iszero(β)
        fill!(C, β)
    elseif β != 1
        rmul!(C, β)
    end
    I = sectortype(B)
    u = one(I)
    braidingtensor_levels = B.adjoint ? (1, 2, 2, 1) : (2, 1, 1, 2)
    inv_braid = braidingtensor_levels[cindB[2]] > braidingtensor_levels[cindB[3]]
    for (f₁, f₂) in fusiontrees(A)
        local newtrees
        for ((f₁′, f₂′), coeff′) in transpose(f₁, f₂, oindA, cindA)
            a = f₂′.uncoupled[1]
            b = f₂′.uncoupled[2]
            b == f₂′.coupled || continue
            a == dual(f₂′.uncoupled[3]) || continue
            # should be automatic by matching spaces:
            # f₂′.isdual[1] != f₂.isdual[3] || continue
            for (f₂′′, coeff′′) in artin_braid(f₂′, 2; inv=inv_braid)
                f₂′′.innerlines[1] == u || continue
                coeff = coeff′ * conj(coeff′′ * sqrtdim(a))
                if f₂′′.isdual[1]
                    coeff *= conj(frobeniusschur(a))
                end
                f₂′′′ = FusionTree{I}((b,), b, (f₂′′.isdual[3],), (), ())
                f12 = (f₁′, f₂′′′)
                if @isdefined newtrees
                    newtrees[f12] = get(newtrees, f12, zero(coeff)) + coeff
                else
                    newtrees = Dict(f12 => coeff)
                end
            end
        end
        @isdefined(newtrees) || continue
        for ((f₁′, f₂′), coeff) in newtrees
            TO._trace!(coeff * α, A[f₁, f₂], true, C[f₁′, f₂′],
                       (oindA..., cindA[2]), (cindA[1],), (cindA[3],))
        end
    end
    return C
end

has_shared_permute(t::BraidingTensor, args...) = false<|MERGE_RESOLUTION|>--- conflicted
+++ resolved
@@ -11,14 +11,8 @@
     V1::S
     V2::S
     adjoint::Bool
-<<<<<<< HEAD
-    function BraidingTensor(V1::S, V2::S, adjoint::Bool=false,
-                            ::Type{A}=Matrix{ComplexF64}) where
-             {S<:IndexSpace,A<:DenseMatrix}
-=======
-    function BraidingTensor{S,A}(V1::S, V2::S, adjoint::Bool = false) where
-                {S<:IndexSpace, A<:DenseMatrix}
->>>>>>> 4cc89dfa
+    function BraidingTensor{S,A}(V1::S, V2::S,
+                                 adjoint::Bool=false) where {S<:IndexSpace,A<:DenseMatrix}
         for a in sectors(V1)
             for b in sectors(V2)
                 for c in (a ⊗ b)
@@ -31,11 +25,11 @@
         # partial construction: only construct rowr and colr when needed
     end
 end
-function BraidingTensor(V1::S, V2::S, adjoint::Bool = false) where {S<:IndexSpace}
+function BraidingTensor(V1::S, V2::S, adjoint::Bool=false) where {S<:IndexSpace}
     if BraidingStyle(sectortype(S)) isa SymmetricBraiding
-        return BraidingTensor{S, Matrix{Float64}}(V1, V2, adjoint)
+        return BraidingTensor{S,Matrix{Float64}}(V1, V2, adjoint)
     else
-        return BraidingTensor{S, Matrix{ComplexF64}}(V1, V2, adjoint)
+        return BraidingTensor{S,Matrix{ComplexF64}}(V1, V2, adjoint)
     end
 end
 
@@ -185,14 +179,6 @@
 
 blocks(b::BraidingTensor) = blocks(TensorMap(b))
 
-<<<<<<< HEAD
-function planar_contract!(α, A::BraidingTensor{S}, B::AbstractTensorMap{S},
-                          β, C::AbstractTensorMap{S},
-                          oindA::IndexTuple{2}, cindA::IndexTuple{2},
-                          oindB::IndexTuple, cindB::IndexTuple{2},
-                          p1::IndexTuple, p2::IndexTuple,
-                          syms::Union{Nothing,NTuple{3,Symbol}}) where {S}
-=======
 function planar_contract!(C::AbstractTensorMap{S},
                           A::BraidingTensor{S},
                           (oindA, cindA)::Index2Tuple{2,2},
@@ -201,8 +187,6 @@
                           (p1, p2)::Index2Tuple,
                           α::Number, β::Number,
                           backends...) where {S}
-
->>>>>>> 4cc89dfa
     codA, domA = codomainind(A), domainind(A)
     codB, domB = codomainind(B), domainind(B)
     oindA, cindA, oindB, cindB = reorder_indices(codA, domA, codB, domB, oindA, cindA,
@@ -241,24 +225,14 @@
     end
     return C
 end
-<<<<<<< HEAD
-function planar_contract!(α, A::AbstractTensorMap{S}, B::BraidingTensor{S},
-                          β, C::AbstractTensorMap{S},
-                          oindA::IndexTuple, cindA::IndexTuple{2},
-                          oindB::IndexTuple{2}, cindB::IndexTuple{2},
-                          p1::IndexTuple, p2::IndexTuple,
-                          syms::Union{Nothing,NTuple{3,Symbol}}) where {S}
-=======
 function planar_contract!(C::AbstractTensorMap{S},
-                            A::AbstractTensorMap{S},
-                            (oindA, cindA)::Index2Tuple{<:Any,2},
-                            B::BraidingTensor{S},
-                            (cindB, oindB)::Index2Tuple{2,2},
-                            (p1, p2)::Index2Tuple,
-                            α::Number, β::Number,
-                            backends...) where {S}
-
->>>>>>> 4cc89dfa
+                          A::AbstractTensorMap{S},
+                          (oindA, cindA)::Index2Tuple{<:Any,2},
+                          B::BraidingTensor{S},
+                          (cindB, oindB)::Index2Tuple{2,2},
+                          (p1, p2)::Index2Tuple,
+                          α::Number, β::Number,
+                          backends...) where {S}
     codA, domA = codomainind(A), domainind(A)
     codB, domB = codomainind(B), domainind(B)
     oindA, cindA, oindB, cindB = reorder_indices(codA, domA, codB, domB, oindA, cindA,
@@ -298,14 +272,6 @@
     return C
 end
 
-<<<<<<< HEAD
-function planar_contract!(α, A::BraidingTensor{S}, B::AbstractTensorMap{S},
-                          β, C::AbstractTensorMap{S},
-                          oindA::IndexTuple{0}, cindA::IndexTuple{4},
-                          oindB::IndexTuple, cindB::IndexTuple{4},
-                          p1::IndexTuple, p2::IndexTuple,
-                          syms::Union{Nothing,NTuple{3,Symbol}}) where {S}
-=======
 function planar_contract!(C::AbstractTensorMap{S},
                           A::BraidingTensor{S},
                           (oindA, cindA)::Index2Tuple{0,4},
@@ -314,8 +280,6 @@
                           (p1, p2)::Index2Tuple,
                           α::Number, β::Number,
                           backends...) where {S}
-    
->>>>>>> 4cc89dfa
     codA, domA = codomainind(A), domainind(A)
     codB, domB = codomainind(B), domainind(B)
     oindA, cindA, oindB, cindB = reorder_indices(codA, domA, codB, domB, oindA, cindA,
@@ -377,14 +341,6 @@
     return C
 end
 
-<<<<<<< HEAD
-function planar_contract!(α, A::AbstractTensorMap{S}, B::BraidingTensor{S},
-                          β, C::AbstractTensorMap{S},
-                          oindA::IndexTuple, cindA::IndexTuple{4},
-                          oindB::IndexTuple{0}, cindB::IndexTuple{4},
-                          p1::IndexTuple, p2::IndexTuple,
-                          syms::Union{Nothing,NTuple{3,Symbol}}) where {S}
-=======
 function planar_contract!(C::AbstractTensorMap{S},
                           A::AbstractTensorMap{S},
                           (oindA, cindA)::Index2Tuple{0,4},
@@ -393,8 +349,6 @@
                           (p1, p2)::Index2Tuple,
                           α::Number, β::Number,
                           backends...) where {S}
-    
->>>>>>> 4cc89dfa
     codA, domA = codomainind(A), domainind(A)
     codB, domB = codomainind(B), domainind(B)
     oindA, cindA, oindB, cindB = reorder_indices(codA, domA, codB, domB, oindA, cindA,
@@ -456,14 +410,6 @@
     return C
 end
 
-<<<<<<< HEAD
-function planar_contract!(α, A::BraidingTensor{S}, B::AbstractTensorMap{S},
-                          β, C::AbstractTensorMap{S},
-                          oindA::IndexTuple{1}, cindA::IndexTuple{3},
-                          oindB::IndexTuple, cindB::IndexTuple{3},
-                          p1::IndexTuple, p2::IndexTuple,
-                          syms::Union{Nothing,NTuple{3,Symbol}}) where {S}
-=======
 function planar_contract!(C::AbstractTensorMap{S},
                           A::BraidingTensor{S},
                           (oindA, cindA)::Index2Tuple{1,3},
@@ -472,7 +418,6 @@
                           (p1, p2)::Index2Tuple,
                           α::Number, β::Number,
                           backends...) where {S}
->>>>>>> 4cc89dfa
     codA, domA = codomainind(A), domainind(A)
     codB, domB = codomainind(B), domainind(B)
     oindA, cindA, oindB, cindB = reorder_indices(codA, domA, codB, domB, oindA, cindA,
@@ -528,14 +473,6 @@
     return C
 end
 
-<<<<<<< HEAD
-function planar_contract!(α, A::AbstractTensorMap{S}, B::BraidingTensor{S},
-                          β, C::AbstractTensorMap{S},
-                          oindA::IndexTuple, cindA::IndexTuple{3},
-                          oindB::IndexTuple{1}, cindB::IndexTuple{3},
-                          p1::IndexTuple, p2::IndexTuple,
-                          syms::Union{Nothing,NTuple{3,Symbol}}) where {S}
-=======
 function planar_contract!(C::AbstractTensorMap{S},
                           A::AbstractTensorMap{S},
                           (oindA, cindA)::Index2Tuple{<:Any,3},
@@ -544,8 +481,6 @@
                           (p1, p2)::Index2Tuple,
                           α::Number, β::Number,
                           backends...) where {S}
-    
->>>>>>> 4cc89dfa
     codA, domA = codomainind(A), domainind(A)
     codB, domB = codomainind(B), domainind(B)
     oindA, cindA, oindB, cindB = reorder_indices(codA, domA, codB, domB, oindA, cindA,
