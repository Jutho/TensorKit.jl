--- conflicted
+++ resolved
@@ -80,64 +80,7 @@
 
 # General TensorMap constructors
 #--------------------------------
-<<<<<<< HEAD
-# with data
-function TensorMap(data::DenseArray, codom::ProductSpace{S,N₁}, dom::ProductSpace{S,N₂};
-                   tol=sqrt(eps(real(float(eltype(data)))))) where {S<:IndexSpace,N₁,N₂}
-    (d1, d2) = (dim(codom), dim(dom))
-    if !(length(data) == d1 * d2 || size(data) == (d1, d2) ||
-         size(data) == (dims(codom)..., dims(dom)...))
-        throw(DimensionMismatch())
-    end
-    if sectortype(S) === Trivial
-        data2 = reshape(data, (d1, d2))
-        A = typeof(data2)
-        return TensorMap{S,N₁,N₂,Trivial,A,Nothing,Nothing}(data2, codom, dom)
-    else
-        t = TensorMap(zeros, eltype(data), codom, dom)
-        ta = convert(Array, t)
-        l = length(ta)
-        basis = zeros(eltype(ta), (l, dim(t)))
-        qdims = zeros(real(eltype(ta)), (dim(t),))
-        i = 1
-        for (c, b) in blocks(t)
-            for k in 1:length(b)
-                b[k] = 1
-                copyto!(view(basis, :, i), reshape(convert(Array, t), (l,)))
-                # TODO: change this to `copy!` once we drop support for Julia 1.4
-                qdims[i] = dim(c)
-                b[k] = 0
-                i += 1
-            end
-        end
-        rhs = reshape(data, (l,))
-        if FusionStyle(sectortype(t)) isa UniqueFusion
-            lhs = basis' * rhs
-        else
-            lhs = Diagonal(qdims) \ (basis' * rhs)
-        end
-        if norm(basis * lhs - rhs) > tol
-            throw(ArgumentError("Data has non-zero elements at incompatible positions"))
-        end
-        if eltype(lhs) != scalartype(t)
-            t2 = TensorMap(zeros, promote_type(eltype(lhs), scalartype(t)), codom, dom)
-        else
-            t2 = t
-        end
-        i = 1
-        for (c, b) in blocks(t2)
-            for k in 1:length(b)
-                b[k] = lhs[i]
-                i += 1
-            end
-        end
-        return t2
-    end
-end
-
-=======
 # constructor starting from block data
->>>>>>> 8b9bd721
 function TensorMap(data::AbstractDict{<:Sector,<:DenseMatrix}, codom::ProductSpace{S,N₁},
                    dom::ProductSpace{S,N₂}) where {S<:IndexSpace,N₁,N₂}
     I = sectortype(S)
@@ -149,71 +92,6 @@
             return TensorMap(valtype(data)(undef, dim(codom), dim(dom)), codom, dom)
         end
     end
-<<<<<<< HEAD
-    F₁ = fusiontreetype(I, N₁)
-    F₂ = fusiontreetype(I, N₂)
-    rowr = SectorDict{I,FusionTreeDict{F₁,UnitRange{Int}}}()
-    colr = SectorDict{I,FusionTreeDict{F₂,UnitRange{Int}}}()
-    rowdims = SectorDict{I,Int}()
-    coldims = SectorDict{I,Int}()
-    if N₁ == 0 || N₂ == 0
-        blocksectoriterator = (one(I),)
-    elseif N₂ <= N₁
-        blocksectoriterator = blocksectors(dom)
-    else
-        blocksectoriterator = blocksectors(codom)
-    end
-    for s1 in sectors(codom)
-        for c in blocksectoriterator
-            offset1 = get!(rowdims, c, 0)
-            rowrc = get!(rowr, c) do
-                return FusionTreeDict{F₁,UnitRange{Int}}()
-            end
-            for f₁ in fusiontrees(s1, c, map(isdual, codom.spaces))
-                r = (offset1 + 1):(offset1 + dim(codom, s1))
-                push!(rowrc, f₁ => r)
-                offset1 = last(r)
-            end
-            rowdims[c] = offset1
-        end
-    end
-    for s2 in sectors(dom)
-        for c in blocksectoriterator
-            offset2 = get!(coldims, c, 0)
-            colrc = get!(colr, c) do
-                return FusionTreeDict{F₂,UnitRange{Int}}()
-            end
-            for f₂ in fusiontrees(s2, c, map(isdual, dom.spaces))
-                r = (offset2 + 1):(offset2 + dim(dom, s2))
-                push!(colrc, f₂ => r)
-                offset2 = last(r)
-            end
-            coldims[c] = offset2
-        end
-    end
-    for c in blocksectoriterator
-        dim1 = get!(rowdims, c, 0)
-        dim2 = get!(coldims, c, 0)
-        if dim1 == 0 || dim2 == 0
-            delete!(rowr, c)
-            delete!(colr, c)
-        else
-            (haskey(data, c) && size(data[c]) == (dim1, dim2)) ||
-                throw(DimensionMismatch())
-        end
-    end
-    if !isreal(I) && eltype(valtype(data)) <: Real
-        b = valtype(data)(undef, (0, 0))
-        V = typeof(complex(b))
-        K = keytype(data)
-        data2 = SectorDict{K,V}((c => complex(data[c])) for c in keys(rowr))
-        A = typeof(data2)
-        return TensorMap{S,N₁,N₂,I,A,F₁,F₂}(data2, codom, dom, rowr, colr)
-    else
-        V = valtype(data)
-        K = keytype(data)
-        data2 = SectorDict{K,V}((c => data[c]) for c in keys(rowr))
-=======
     blocksectoriterator = blocksectors(codom ← dom)
     for c in blocksectoriterator
         haskey(data, c) || throw(SectorMismatch("no data for block sector $c"))
@@ -234,17 +112,12 @@
         return TensorMap{S,N₁,N₂,I,A,F₁,F₂}(data2, codom, dom, rowr, colr)
     else
         data2 = SectorDict(c => data[c] for c in blocksectoriterator)
->>>>>>> 8b9bd721
         A = typeof(data2)
         return TensorMap{S,N₁,N₂,I,A,F₁,F₂}(data2, codom, dom, rowr, colr)
     end
 end
 
-<<<<<<< HEAD
-# without data: generic constructor from callable:
-=======
 # constructor from general callable that produces block data
->>>>>>> 8b9bd721
 function TensorMap(f, codom::ProductSpace{S,N₁},
                    dom::ProductSpace{S,N₂}) where {S<:IndexSpace,N₁,N₂}
     I = sectortype(S)
@@ -254,56 +127,6 @@
         data = f((d1, d2))
         A = typeof(data)
         return TensorMap{S,N₁,N₂,Trivial,A,Nothing,Nothing}(data, codom, dom)
-<<<<<<< HEAD
-    else
-        F₁ = fusiontreetype(I, N₁)
-        F₂ = fusiontreetype(I, N₂)
-        # TODO: the current approach is not very efficient and somewhat wasteful
-        sampledata = f((1, 1))
-        if !isreal(I) && eltype(sampledata) <: Real
-            A = typeof(complex(sampledata))
-        else
-            A = typeof(sampledata)
-        end
-        data = SectorDict{I,A}()
-        rowr = SectorDict{I,FusionTreeDict{F₁,UnitRange{Int}}}()
-        colr = SectorDict{I,FusionTreeDict{F₂,UnitRange{Int}}}()
-        rowdims = SectorDict{I,Int}()
-        coldims = SectorDict{I,Int}()
-        if N₁ == 0 || N₂ == 0
-            blocksectoriterator = (one(I),)
-        elseif N₂ <= N₁
-            blocksectoriterator = blocksectors(dom)
-        else
-            blocksectoriterator = blocksectors(codom)
-        end
-        for s1 in sectors(codom)
-            for c in blocksectoriterator
-                offset1 = get!(rowdims, c, 0)
-                rowrc = get!(rowr, c) do
-                    return FusionTreeDict{F₁,UnitRange{Int}}()
-                end
-                for f₁ in fusiontrees(s1, c, map(isdual, codom.spaces))
-                    r = (offset1 + 1):(offset1 + dim(codom, s1))
-                    push!(rowrc, f₁ => r)
-                    offset1 = last(r)
-                end
-                rowdims[c] = offset1
-            end
-        end
-        for s2 in sectors(dom)
-            for c in blocksectoriterator
-                offset2 = get!(coldims, c, 0)
-                colrc = get!(colr, c) do
-                    return FusionTreeDict{F₂,UnitRange{Int}}()
-                end
-                for f₂ in fusiontrees(s2, c, map(isdual, dom.spaces))
-                    r = (offset2 + 1):(offset2 + dim(dom, s2))
-                    push!(colrc, f₂ => r)
-                    offset2 = last(r)
-                end
-                coldims[c] = offset2
-=======
     end
     blocksectoriterator = blocksectors(codom ← dom)
     rowr, rowdims = _buildblockstructure(codom, blocksectoriterator)
@@ -331,7 +154,6 @@
             offset = get!(blockdims, c, 0)
             treerangesc = get!(treeranges, c) do
                 return FusionTreeDict{F,UnitRange{Int}}()
->>>>>>> 8b9bd721
             end
             for f in fusiontrees(s, c, map(isdual, P.spaces))
                 r = (offset + 1):(offset + dim(P, s))
@@ -340,10 +162,6 @@
             end
             blockdims[c] = offset
         end
-<<<<<<< HEAD
-        return TensorMap{S,N₁,N₂,I,SectorDict{I,A},F₁,F₂}(data, codom, dom, rowr, colr)
-=======
->>>>>>> 8b9bd721
     end
     return treeranges, blockdims
 end
@@ -467,47 +285,16 @@
 
 # Efficient copy constructors
 #-----------------------------
-<<<<<<< HEAD
-function Base.copy(t::TrivialTensorMap{S,N₁,N₂,A}) where {S,N₁,N₂,A}
-    return TrivialTensorMap{S,N₁,N₂,A}(copy(t.data), t.codom, t.dom)
-end
-function Base.copy(t::TensorMap{S,N₁,N₂,I,A,F₁,F₂}) where {S,N₁,N₂,I,A,F₁,F₂}
-    return TensorMap{S,N₁,N₂,I,A,F₁,F₂}(deepcopy(t.data), t.codom, t.dom, t.rowr, t.colr)
-end
-
-# Similar
-#---------
-=======
 Base.copy(t::TrivialTensorMap) = typeof(t)(copy(t.data), t.codom, t.dom)
 Base.copy(t::TensorMap) = typeof(t)(deepcopy(t.data), t.codom, t.dom, t.rowr, t.colr)
 
 # Similar
 #---------
 # 4 arguments
->>>>>>> 8b9bd721
 function Base.similar(t::AbstractTensorMap, T::Type, codomain::VectorSpace,
                       domain::VectorSpace)
     return similar(t, T, codomain ← domain)
 end
-<<<<<<< HEAD
-function Base.similar(t::AbstractTensorMap, codomain::VectorSpace, domain::VectorSpace)
-    return similar(t, codomain ← domain)
-end
-
-function Base.similar(t::AbstractTensorMap{S}, ::Type{T},
-                      P::TensorMapSpace{S}=(domain(t) → codomain(t))) where {T,S}
-    return TensorMap(d -> similarstoragetype(t, T)(undef, d), P)
-end
-function Base.similar(t::AbstractTensorMap{S}, ::Type{T}, P::TensorSpace{S}) where {T,S}
-    return Tensor(d -> similarstoragetype(t, T)(undef, d), P)
-end
-function Base.similar(t::AbstractTensorMap{S},
-                      P::TensorMapSpace{S}=(domain(t) → codomain(t))) where {S}
-    return TensorMap(d -> storagetype(t)(undef, d), P)
-end
-function Base.similar(t::AbstractTensorMap{S}, P::TensorSpace{S}) where {S}
-    return Tensor(d -> storagetype(t)(undef, d), P)
-=======
 # 3 arguments
 function Base.similar(t::AbstractTensorMap, codomain::VectorSpace, domain::VectorSpace)
     return similar(t, scalartype(t), codomain ← domain)
@@ -584,19 +371,13 @@
     data = SectorDict{I,M}(c => M(undef, (rowdims[c], coldims[c])) for c in blocksectoriterator)
     A = typeof(data)
     return TensorMap{S,N₁,N₂,I,A,F₁,F₂}(data, codomain(P), domain(P), rowr, colr)
->>>>>>> 8b9bd721
 end
 
 function Base.complex(t::AbstractTensorMap)
     if scalartype(t) <: Complex
         return t
     else
-<<<<<<< HEAD
-        data = SectorDict(c => complex(d) for (c, d) in t.data)
-        return TensorMap(data, codomain(t), domain(t))
-=======
         return copy!(similar(t, complex(scalartype(t))), t)
->>>>>>> 8b9bd721
     end
 end
 
