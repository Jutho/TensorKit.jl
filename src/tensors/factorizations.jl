# Tensor factorization
#----------------------
const OFA = OrthogonalFactorizationAlgorithm

import LinearAlgebra: svd!, svd
const SVDAlg = Union{SVD,SDD}

Base.@deprecate(svd(t::AbstractTensorMap, leftind::IndexTuple, rightind::IndexTuple;
                    trunc::TruncationScheme=notrunc(), p::Real=2, alg::SVDAlg=SDD()),
                tsvd(t, leftind, rightind; trunc=trunc, p=p, alg=alg))
Base.@deprecate(svd(t::AbstractTensorMap;
                    trunc::TruncationScheme=notrunc(), p::Real=2, alg::SVDAlg=SDD()),
                tsvd(t; trunc=trunc, p=p, alg=alg))
Base.@deprecate(svd!(t::AbstractTensorMap;
                     trunc::TruncationScheme=notrunc(), p::Real=2, alg::SVDAlg=SDD()),
                tsvd(t; trunc=trunc, p=p, alg=alg))

"""
    tsvd(t::AbstractTensorMap, leftind::Tuple, rightind::Tuple;
        trunc::TruncationScheme = notrunc(), p::Real = 2, alg::Union{SVD, SDD} = SDD())
        -> U, S, V, ϵ

Compute the (possibly truncated) singular value decomposition such that
`norm(permute(t, (leftind, rightind)) - U * S * V) ≈ ϵ`, where `ϵ` thus represents the truncation error.

If `leftind` and `rightind` are not specified, the current partition of left and right
indices of `t` is used. In that case, less memory is allocated if one allows the data in
`t` to be destroyed/overwritten, by using `tsvd!(t, trunc = notrunc(), p = 2)`.

A truncation parameter `trunc` can be specified for the new internal dimension, in which
case a truncated singular value decomposition will be computed. Choices are:
*   `notrunc()`: no truncation (default);
*   `truncerr(η::Real)`: truncates such that the p-norm of the truncated singular values is
    smaller than `η` times the p-norm of all singular values;
*   `truncdim(χ::Int)`: truncates such that the equivalent total dimension of the internal
    vector space is no larger than `χ`;
*   `truncspace(V)`: truncates such that the dimension of the internal vector space is
    smaller than that of `V` in any sector.
*   `truncbelow(χ::Real)`: truncates such that every singular value is larger then `χ` ;

The method `tsvd` also returns the truncation error `ϵ`, computed as the `p` norm of the
singular values that were truncated.

THe keyword `alg` can be equal to `SVD()` or `SDD()`, corresponding to the underlying LAPACK
algorithm that computes the decomposition (`_gesvd` or `_gesdd`).

Orthogonality requires `InnerProductStyle(t) <: HasInnerProduct`, and `tsvd(!)`
is currently only implemented for `InnerProductStyle(t) === EuclideanProduct()`.
"""
<<<<<<< HEAD
function tsvd(t::AbstractTensorMap, p1::IndexTuple, p2::IndexTuple; kwargs...)
    return tsvd!(permute(t, p1, p2; copy=true); kwargs...)
end
=======
tsvd(t::AbstractTensorMap, p1::IndexTuple, p2::IndexTuple; kwargs...) =
    tsvd!(permute(t, (p1, p2); copy = true); kwargs...)
>>>>>>> 4cc89dfa

"""
    leftorth(t::AbstractTensorMap, leftind::Tuple, rightind::Tuple;
                alg::OrthogonalFactorizationAlgorithm = QRpos()) -> Q, R

Create orthonormal basis `Q` for indices in `leftind`, and remainder `R` such that
`permute(t, (leftind, rightind)) = Q*R`.

If `leftind` and `rightind` are not specified, the current partition of left and right
indices of `t` is used. In that case, less memory is allocated if one allows the data in `t`
to be destroyed/overwritten, by using `leftorth!(t, alg = QRpos())`.

Different algorithms are available, namely `QR()`, `QRpos()`, `SVD()` and `Polar()`. `QR()`
and `QRpos()` use a standard QR decomposition, producing an upper triangular matrix `R`.
`Polar()` produces a Hermitian and positive semidefinite `R`. `QRpos()` corrects the
standard QR decomposition such that the diagonal elements of `R` are positive. Only
`QRpos()` and `Polar()` are uniqe (no residual freedom) so that they always return the same
result for the same input tensor `t`.

Orthogonality requires `InnerProductStyle(t) <: HasInnerProduct`, and
`leftorth(!)` is currently only implemented for 
    `InnerProductStyle(t) === EuclideanProduct()`.
"""
<<<<<<< HEAD
function leftorth(t::AbstractTensorMap, p1::IndexTuple, p2::IndexTuple; kwargs...)
    return leftorth!(permute(t, p1, p2; copy=true); kwargs...)
end
=======
leftorth(t::AbstractTensorMap, p1::IndexTuple, p2::IndexTuple; kwargs...) =
    leftorth!(permute(t, (p1, p2); copy = true); kwargs...)
>>>>>>> 4cc89dfa

"""
    rightorth(t::AbstractTensorMap, leftind::Tuple, rightind::Tuple;
                alg::OrthogonalFactorizationAlgorithm = LQpos()) -> L, Q

Create orthonormal basis `Q` for indices in `rightind`, and remainder `L` such that
`permute(t, (leftind, rightind)) = L*Q`.

If `leftind` and `rightind` are not specified, the current partition of left and right
indices of `t` is used. In that case, less memory is allocated if one allows the data in `t`
to be destroyed/overwritten, by using `rightorth!(t, alg = LQpos())`.

Different algorithms are available, namely `LQ()`, `LQpos()`, `RQ()`, `RQpos()`, `SVD()` and
`Polar()`. `LQ()` and `LQpos()` produce a lower triangular matrix `L` and are computed using
a QR decomposition of the transpose. `RQ()` and `RQpos()` produce an upper triangular
remainder `L` and only works if the total left dimension is smaller than or equal to the
total right dimension. `LQpos()` and `RQpos()` add an additional correction such that the
diagonal elements of `L` are positive. `Polar()` produces a Hermitian and positive
semidefinite `L`. Only `LQpos()`, `RQpos()` and `Polar()` are uniqe (no residual freedom) so
that they always return the same result for the same input tensor `t`.

Orthogonality requires `InnerProductStyle(t) <: HasInnerProduct`, and
`rightorth(!)` is currently only implemented for 
`InnerProductStyle(t) === EuclideanProduct()`.
"""
<<<<<<< HEAD
function rightorth(t::AbstractTensorMap, p1::IndexTuple, p2::IndexTuple; kwargs...)
    return rightorth!(permute(t, p1, p2; copy=true); kwargs...)
end
=======
rightorth(t::AbstractTensorMap, p1::IndexTuple, p2::IndexTuple; kwargs...) =
    rightorth!(permute(t, (p1, p2); copy = true); kwargs...)
>>>>>>> 4cc89dfa

"""
    leftnull(t::AbstractTensor, leftind::Tuple, rightind::Tuple;
                alg::OrthogonalFactorizationAlgorithm = QRpos()) -> N

Create orthonormal basis for the orthogonal complement of the support of the indices in
`leftind`, such that `N' * permute(t, (leftind, rightind)) = 0`.

If `leftind` and `rightind` are not specified, the current partition of left and right
indices of `t` is used. In that case, less memory is allocated if one allows the data in `t`
to be destroyed/overwritten, by using `leftnull!(t, alg = QRpos())`.

Different algorithms are available, namely `QR()` (or equivalently, `QRpos()`), `SVD()` and
`SDD()`. The first assumes that the matrix is full rank and requires `iszero(atol)` and
`iszero(rtol)`. With `SVD()` and `SDD()`, `rightnull` will use the corresponding singular
value decomposition, and one can specify an absolute or relative tolerance for which
singular values are to be considered zero, where `max(atol, norm(t)*rtol)` is used as upper
bound.

Orthogonality requires `InnerProductStyle(t) <: HasInnerProduct`, and
`leftnull(!)` is currently only implemented for 
`InnerProductStyle(t) === EuclideanProduct()`.
"""
<<<<<<< HEAD
function leftnull(t::AbstractTensorMap, p1::IndexTuple, p2::IndexTuple; kwargs...)
    return leftnull!(permute(t, p1, p2; copy=true); kwargs...)
end
=======
leftnull(t::AbstractTensorMap, p1::IndexTuple, p2::IndexTuple; kwargs...) =
    leftnull!(permute(t, (p1, p2); copy = true); kwargs...)
>>>>>>> 4cc89dfa

"""
    rightnull(t::AbstractTensor, leftind::Tuple, rightind::Tuple;
                alg::OrthogonalFactorizationAlgorithm = LQ(),
                atol::Real = 0.0,
                rtol::Real = eps(real(float(one(scalartype(t)))))*iszero(atol)) -> N

Create orthonormal basis for the orthogonal complement of the support of the indices in
`rightind`, such that `permute(t, (leftind, rightind))*N' = 0`.

If `leftind` and `rightind` are not specified, the current partition of left and right
indices of `t` is used. In that case, less memory is allocated if one allows the data in `t`
to be destroyed/overwritten, by using `rightnull!(t, alg = LQpos())`.

Different algorithms are available, namely `LQ()` (or equivalently, `LQpos`), `SVD()` and
`SDD()`. The first assumes that the matrix is full rank and requires `iszero(atol)` and
`iszero(rtol)`. With `SVD()` and `SDD()`, `rightnull` will use the corresponding singular
value decomposition, and one can specify an absolute or relative tolerance for which
singular values are to be considered zero, where `max(atol, norm(t)*rtol)` is used as upper
bound.

Orthogonality requires `InnerProductStyle(t) <: HasInnerProduct`, and
`rightnull(!)` is currently only implemented for 
`InnerProductStyle(t) === EuclideanProduct()`.
"""
<<<<<<< HEAD
function rightnull(t::AbstractTensorMap, p1::IndexTuple, p2::IndexTuple; kwargs...)
    return rightnull!(permute(t, p1, p2; copy=true); kwargs...)
end
=======
rightnull(t::AbstractTensorMap, p1::IndexTuple, p2::IndexTuple; kwargs...) =
    rightnull!(permute(t, (p1, p2); copy = true); kwargs...)
>>>>>>> 4cc89dfa

"""
    eigen(t::AbstractTensor, leftind::Tuple, rightind::Tuple; kwargs...) -> D, V

Compute eigenvalue factorization of tensor `t` as linear map from `rightind` to `leftind`.

If `leftind` and `rightind` are not specified, the current partition of left and right
indices of `t` is used. In that case, less memory is allocated if one allows the data in `t`
to be destroyed/overwritten, by using `eigen!(t)`. Note that the permuted tensor on which
`eigen!` is called should have equal domain and codomain, as otherwise the eigenvalue
decomposition is meaningless and cannot satisfy
```
permute(t, (leftind, rightind)) * V = V * D
```

Accepts the same keyword arguments `scale`, `permute` and `sortby` as `eigen` of dense
matrices. See the corresponding documentation for more information.

See also `eig` and `eigh`
"""
<<<<<<< HEAD
function LinearAlgebra.eigen(t::AbstractTensorMap, p1::IndexTuple, p2::IndexTuple;
                             kwargs...)
    return eigen!(permute(t, p1, p2; copy=true); kwargs...)
end
=======
LinearAlgebra.eigen(t::AbstractTensorMap, p1::IndexTuple, p2::IndexTuple; kwargs...) =
    eigen!(permute(t, (p1, p2); copy = true); kwargs...)
>>>>>>> 4cc89dfa

"""
    eig(t::AbstractTensor, leftind::Tuple, rightind::Tuple; kwargs...) -> D, V

Compute eigenvalue factorization of tensor `t` as linear map from `rightind` to `leftind`.
The function `eig` assumes that the linear map is not hermitian and returns type stable
complex valued `D` and `V` tensors for both real and complex valued `t`. See `eigh` for
hermitian linear maps

If `leftind` and `rightind` are not specified, the current partition of left and right
indices of `t` is used. In that case, less memory is allocated if one allows the data in
`t` to be destroyed/overwritten, by using `eig!(t)`. Note that the permuted tensor on
which `eig!` is called should have equal domain and codomain, as otherwise the eigenvalue
decomposition is meaningless and cannot satisfy
```
permute(t, (leftind, rightind)) * V = V * D
```

Accepts the same keyword arguments `scale`, `permute` and `sortby` as `eigen` of dense matrices. See the corresponding documentation for more information.

See also `eigen` and `eigh`.
"""
<<<<<<< HEAD
function eig(t::AbstractTensorMap, p1::IndexTuple, p2::IndexTuple; kwargs...)
    return eig!(permute(t, p1, p2; copy=true); kwargs...)
end
=======
eig(t::AbstractTensorMap, p1::IndexTuple, p2::IndexTuple; kwargs...) =
    eig!(permute(t, (p1, p2); copy = true); kwargs...)
>>>>>>> 4cc89dfa

"""
    eigh(t::AbstractTensorMap, leftind::Tuple, rightind::Tuple) -> D, V

Compute eigenvalue factorization of tensor `t` as linear map from `rightind` to `leftind`.
The function `eigh` assumes that the linear map is hermitian and `D` and `V` tensors with
the same `scalartype` as `t`. See `eig` and `eigen` for non-hermitian tensors. Hermiticity
requires that the tensor acts on inner product spaces, and the current implementation
requires `InnerProductStyle(t) === EuclideanProduct()`.

If `leftind` and `rightind` are not specified, the current partition of left and right
indices of `t` is used. In that case, less memory is allocated if one allows the data in
`t` to be destroyed/overwritten, by using `eigh!(t)`. Note that the permuted tensor on
which `eigh!` is called should have equal domain and codomain, as otherwise the eigenvalue
decomposition is meaningless and cannot satisfy
```
permute(t, (leftind, rightind)) * V = V * D
```

See also `eigen` and `eig`.
"""
function eigh(t::AbstractTensorMap, p1::IndexTuple, p2::IndexTuple)
    return eigh!(permute(t, (p1, p2); copy=true))
end

"""
    isposdef(t::AbstractTensor, leftind::Tuple, rightind::Tuple) -> ::Bool

Test whether a tensor `t` is positive definite as linear map from `rightind` to `leftind`.

If `leftind` and `rightind` are not specified, the current partition of left and right
indices of `t` is used. In that case, less memory is allocated if one allows the data in
`t` to be destroyed/overwritten, by using `isposdef!(t)`. Note that the permuted tensor on
which `isposdef!` is called should have equal domain and codomain, as otherwise it is
meaningless

Accepts the same keyword arguments `scale`, `permute` and `sortby` as `eigen` of dense
matrices. See the corresponding documentation for more information.
"""
<<<<<<< HEAD
function LinearAlgebra.isposdef(t::AbstractTensorMap, p1::IndexTuple, p2::IndexTuple)
    return isposdef!(permute(t, p1, p2; copy=true))
end

function tsvd(t::AbstractTensorMap; trunc::TruncationScheme=NoTruncation(),
              p::Real=2, alg::Union{SVD,SDD}=SDD())
    return tsvd!(copy(t); trunc=trunc, p=p, alg=alg)
end
function leftorth(t::AbstractTensorMap; alg::OFA=QRpos(), kwargs...)
    return leftorth!(copy(t); alg=alg, kwargs...)
end
function rightorth(t::AbstractTensorMap; alg::OFA=LQpos(), kwargs...)
    return rightorth!(copy(t); alg=alg, kwargs...)
end
function leftnull(t::AbstractTensorMap; alg::OFA=QR(), kwargs...)
    return leftnull!(copy(t); alg=alg, kwargs...)
end
function rightnull(t::AbstractTensorMap; alg::OFA=LQ(), kwargs...)
    return rightnull!(copy(t); alg=alg, kwargs...)
end
=======
LinearAlgebra.isposdef(t::AbstractTensorMap, p1::IndexTuple, p2::IndexTuple) =
    isposdef!(permute(t, (p1, p2); copy = true))

tsvd(t::AbstractTensorMap; trunc::TruncationScheme = NoTruncation(),
                            p::Real = 2, alg::Union{SVD, SDD} = SDD()) =
    tsvd!(copy(t); trunc = trunc, p = p, alg = alg)
leftorth(t::AbstractTensorMap; alg::OFA = QRpos(), kwargs...) =
    leftorth!(copy(t); alg = alg, kwargs...)
rightorth(t::AbstractTensorMap; alg::OFA = LQpos(), kwargs...) =
    rightorth!(copy(t); alg = alg, kwargs...)
leftnull(t::AbstractTensorMap; alg::OFA = QR(), kwargs...) =
    leftnull!(copy(t); alg = alg, kwargs...)
rightnull(t::AbstractTensorMap; alg::OFA = LQ(), kwargs...) =
    rightnull!(copy(t); alg = alg, kwargs...)
>>>>>>> 4cc89dfa
LinearAlgebra.eigen(t::AbstractTensorMap; kwargs...) = eigen!(copy(t); kwargs...)
eig(t::AbstractTensorMap; kwargs...) = eig!(copy(t); kwargs...)
eigh(t::AbstractTensorMap; kwargs...) = eigh!(copy(t); kwargs...)
LinearAlgebra.isposdef(t::AbstractTensorMap) = isposdef!(copy(t))

# Orthogonal factorizations (mutation for recycling memory):
# only correct if Euclidean inner product
#------------------------------------------------------------------------------------------
function leftorth!(t::AdjointTensorMap; alg::OFA=QRpos())
    InnerProductStyle(t) === EuclideanProduct() ||
        throw(ArgumentError("leftorth! only defined for Euclidean inner product spaces"))
    return map(adjoint, reverse(rightorth!(adjoint(t); alg=alg')))
end

function rightorth!(t::AdjointTensorMap; alg::OFA=LQpos())
    InnerProductStyle(t) === EuclideanProduct() ||
        throw(ArgumentError("rightorth! only defined for Euclidean inner product spaces"))
    return map(adjoint, reverse(leftorth!(adjoint(t); alg=alg')))
end

function leftnull!(t::AdjointTensorMap; alg::OFA=QR(),
                   kwargs...)
    InnerProductStyle(t) === EuclideanProduct() ||
        throw(ArgumentError("leftnull! only defined for Euclidean inner product spaces"))
    return adjoint(rightnull!(adjoint(t); alg=alg', kwargs...))
end

function rightnull!(t::AdjointTensorMap; alg::OFA=LQ(),
                    kwargs...)
    InnerProductStyle(t) === EuclideanProduct() ||
        throw(ArgumentError("rightnull! only defined for Euclidean inner product spaces"))
    return adjoint(leftnull!(adjoint(t); alg=alg', kwargs...))
end

function tsvd!(t::AdjointTensorMap;
               trunc::TruncationScheme=NoTruncation(),
               p::Real=2,
               alg::Union{SVD,SDD}=SDD())
    InnerProductStyle(t) === EuclideanProduct() ||
        throw(ArgumentError("tsvd! only defined for Euclidean inner product spaces"))

    u, s, vt, err = tsvd!(adjoint(t); trunc=trunc, p=p, alg=alg)
    return adjoint(vt), adjoint(s), adjoint(u), err
end

function leftorth!(t::TensorMap;
                   alg::Union{QR,QRpos,QL,QLpos,SVD,SDD,Polar}=QRpos(),
                   atol::Real=zero(float(real(scalartype(t)))),
                   rtol::Real=(alg ∉ (SVD(), SDD())) ? zero(float(real(scalartype(t)))) :
                              eps(real(float(one(scalartype(t))))) * iszero(atol))
    InnerProductStyle(t) === EuclideanProduct() ||
        throw(ArgumentError("leftorth! only defined for Euclidean inner product spaces"))
    if !iszero(rtol)
        atol = max(atol, rtol * norm(t))
    end
    I = sectortype(t)
    S = spacetype(t)
    A = storagetype(t)
    Qdata = SectorDict{I,A}()
    Rdata = SectorDict{I,A}()
    dims = SectorDict{I,Int}()
    for c in blocksectors(domain(t))
        isempty(block(t, c)) && continue
        Q, R = _leftorth!(block(t, c), alg, atol)
        Qdata[c] = Q
        Rdata[c] = R
        dims[c] = size(Q, 2)
    end
    V = S(dims)
    if alg isa Polar
        @assert V ≅ domain(t)
        W = domain(t)
    elseif length(domain(t)) == 1 && domain(t) ≅ V
        W = domain(t)
    elseif length(codomain(t)) == 1 && codomain(t) ≅ V
        W = codomain(t)
    else
        W = ProductSpace(V)
    end
    return TensorMap(Qdata, codomain(t) ← W), TensorMap(Rdata, W ← domain(t))
end

function leftnull!(t::TensorMap;
                   alg::Union{QR,QRpos,SVD,SDD}=QRpos(),
                   atol::Real=zero(float(real(scalartype(t)))),
                   rtol::Real=(alg ∉ (SVD(), SDD())) ? zero(float(real(scalartype(t)))) :
                              eps(real(float(one(scalartype(t))))) * iszero(atol))
    InnerProductStyle(t) === EuclideanProduct() ||
        throw(ArgumentError("leftnull! only defined for Euclidean inner product spaces"))
    if !iszero(rtol)
        atol = max(atol, rtol * norm(t))
    end
    I = sectortype(t)
    S = spacetype(t)
    A = storagetype(t)
    V = codomain(t)
    Ndata = SectorDict{I,A}()
    dims = SectorDict{I,Int}()
    for c in blocksectors(V)
        N = _leftnull!(block(t, c), alg, atol)
        Ndata[c] = N
        dims[c] = size(N, 2)
    end
    W = S(dims)
    return TensorMap(Ndata, V ← W)
end

function rightorth!(t::TensorMap;
                    alg::Union{LQ,LQpos,RQ,RQpos,SVD,SDD,Polar}=LQpos(),
                    atol::Real=zero(float(real(scalartype(t)))),
                    rtol::Real=(alg ∉ (SVD(), SDD())) ? zero(float(real(scalartype(t)))) :
                               eps(real(float(one(scalartype(t))))) * iszero(atol))
    InnerProductStyle(t) === EuclideanProduct() ||
        throw(ArgumentError("rightorth! only defined for Euclidean inner product spaces"))
    if !iszero(rtol)
        atol = max(atol, rtol * norm(t))
    end
    I = sectortype(t)
    S = spacetype(t)
    A = storagetype(t)
    Ldata = SectorDict{I,A}()
    Qdata = SectorDict{I,A}()
    dims = SectorDict{I,Int}()
    for c in blocksectors(codomain(t))
        isempty(block(t, c)) && continue
        L, Q = _rightorth!(block(t, c), alg, atol)
        Ldata[c] = L
        Qdata[c] = Q
        dims[c] = size(Q, 1)
    end
    V = S(dims)
    if alg isa Polar
        @assert V ≅ codomain(t)
        W = codomain(t)
    elseif length(codomain(t)) == 1 && codomain(t) ≅ V
        W = codomain(t)
    elseif length(domain(t)) == 1 && domain(t) ≅ V
        W = domain(t)
    else
        W = ProductSpace(V)
    end
    return TensorMap(Ldata, codomain(t) ← W), TensorMap(Qdata, W ← domain(t))
end

function rightnull!(t::TensorMap;
                    alg::Union{LQ,LQpos,SVD,SDD}=LQpos(),
                    atol::Real=zero(float(real(scalartype(t)))),
                    rtol::Real=(alg ∉ (SVD(), SDD())) ? zero(float(real(scalartype(t)))) :
                               eps(real(float(one(scalartype(t))))) * iszero(atol))
    InnerProductStyle(t) === EuclideanProduct() ||
        throw(ArgumentError("rightnull! only defined for Euclidean inner product spaces"))
    if !iszero(rtol)
        atol = max(atol, rtol * norm(t))
    end
    I = sectortype(t)
    S = spacetype(t)
    A = storagetype(t)
    V = domain(t)
    Ndata = SectorDict{I,A}()
    dims = SectorDict{I,Int}()
    for c in blocksectors(V)
        N = _rightnull!(block(t, c), alg, atol)
        Ndata[c] = N
        dims[c] = size(N, 1)
    end
    W = S(dims)
    return TensorMap(Ndata, W ← V)
end

function tsvd!(t::TensorMap;
               trunc::TruncationScheme=NoTruncation(),
               p::Real=2,
               alg::Union{SVD,SDD}=SDD())
    InnerProductStyle(t) === EuclideanProduct() ||
        throw(ArgumentError("tsvd! only defined for Euclidean inner product spaces"))
    S = spacetype(t)
    I = sectortype(t)
    A = storagetype(t)
    Ar = similarstoragetype(t, real(scalartype(t)))
    Udata = SectorDict{I,A}()
    Σmdata = SectorDict{I,Ar}() # this will contain the singular values as matrix
    Vdata = SectorDict{I,A}()
    dims = SectorDict{sectortype(t),Int}()
    if isempty(blocksectors(t))
        W = S(dims)
        truncerr = zero(real(scalartype(t)))
        return TensorMap(Udata, codomain(t) ← W), TensorMap(Σmdata, W ← W),
               TensorMap(Vdata, W ← domain(t)), truncerr
    end
    for (c, b) in blocks(t)
        U, Σ, V = _svd!(b, alg)
        Udata[c] = U
        Vdata[c] = V
        if @isdefined Σdata # cannot easily infer the type of Σ, so use this construction
            Σdata[c] = Σ
        else
            Σdata = SectorDict(c => Σ)
        end
        dims[c] = length(Σ)
    end
    if !isa(trunc, NoTruncation)
        Σdata, truncerr = _truncate!(Σdata, trunc, p)
        truncdims = SectorDict{I,Int}()
        for c in blocksectors(t)
            truncdim = length(Σdata[c])
            if truncdim != 0
                truncdims[c] = truncdim
                if truncdim != dims[c]
                    Udata[c] = Udata[c][:, 1:truncdim]
                    Vdata[c] = Vdata[c][1:truncdim, :]
                end
            else
                delete!(Udata, c)
                delete!(Vdata, c)
                delete!(Σdata, c)
            end
        end
        dims = truncdims
        W = S(dims)
    else
        W = S(dims)
        if length(domain(t)) == 1 && domain(t)[1] ≅ W
            W = domain(t)[1]
        elseif length(codomain(t)) == 1 && codomain(t)[1] ≅ W
            W = codomain(t)[1]
        end
        truncerr = abs(zero(scalartype(t)))
    end
    for (c, Σ) in Σdata
        Σmdata[c] = copyto!(similar(Σ, length(Σ), length(Σ)), Diagonal(Σ))
    end
    return TensorMap(Udata, codomain(t) ← W), TensorMap(Σmdata, W ← W),
           TensorMap(Vdata, W ← domain(t)), truncerr
end

function LinearAlgebra.ishermitian(t::TensorMap)
    domain(t) == codomain(t) || return false
    InnerProductStyle(t) === EuclideanProduct() || return false # hermiticity only defined for euclidean
    for (c, b) in blocks(t)
        ishermitian(b) || return false
    end
    return true
end

LinearAlgebra.eigen!(t::TensorMap) = ishermitian(t) ? eigh!(t) : eig!(t)

function eigh!(t::TensorMap; kwargs...)
    InnerProductStyle(t) === EuclideanProduct() ||
        throw(ArgumentError("eigh! only defined for Euclidean inner product spaces"))
    domain(t) == codomain(t) ||
        throw(SpaceMismatch("`eigh!` requires domain and codomain to be the same"))
    S = spacetype(t)
    I = sectortype(t)
    A = storagetype(t)
    Ar = similarstoragetype(t, real(scalartype(t)))
    Ddata = SectorDict{I,Ar}()
    Vdata = SectorDict{I,A}()
    dims = SectorDict{I,Int}()
    for (c, b) in blocks(t)
        values, vectors = eigen!(Hermitian(b); kwargs...)
        d = length(values)
        Ddata[c] = copyto!(similar(values, (d, d)), Diagonal(values))
        Vdata[c] = vectors
        dims[c] = d
    end
    if length(domain(t)) == 1
        W = domain(t)[1]
    else
        W = S(dims)
    end
    return TensorMap(Ddata, W ← W), TensorMap(Vdata, domain(t) ← W)
end

function eig!(t::TensorMap; kwargs...)
    domain(t) == codomain(t) ||
        throw(SpaceMismatch("`eig!` requires domain and codomain to be the same"))
    S = spacetype(t)
    I = sectortype(t)
    T = complex(scalartype(t))
    Ac = similarstoragetype(t, T)
    Ddata = SectorDict{I,Ac}()
    Vdata = SectorDict{I,Ac}()
    dims = SectorDict{I,Int}()
    for (c, b) in blocks(t)
        values, vectors = eigen!(b; kwargs...)
        d = length(values)
        Ddata[c] = copyto!(similar(values, T, (d, d)), Diagonal(values))
        if eltype(vectors) == T
            Vdata[c] = vectors
        else
            Vdata[c] = copyto!(similar(vectors, T), vectors)
        end
        dims[c] = d
    end
    if length(domain(t)) == 1
        W = domain(t)[1]
    else
        W = S(dims)
    end
    return TensorMap(Ddata, W ← W), TensorMap(Vdata, domain(t) ← W)
end

function LinearAlgebra.isposdef!(t::TensorMap)
    domain(t) == codomain(t) ||
        throw(SpaceMismatch("`isposdef` requires domain and codomain to be the same"))
    InnerProductStyle(spacetype(t)) === EuclideanProduct() || return false
    for (c, b) in blocks(t)
        isposdef!(b) || return false
    end
    return true
end<|MERGE_RESOLUTION|>--- conflicted
+++ resolved
@@ -47,14 +47,9 @@
 Orthogonality requires `InnerProductStyle(t) <: HasInnerProduct`, and `tsvd(!)`
 is currently only implemented for `InnerProductStyle(t) === EuclideanProduct()`.
 """
-<<<<<<< HEAD
 function tsvd(t::AbstractTensorMap, p1::IndexTuple, p2::IndexTuple; kwargs...)
-    return tsvd!(permute(t, p1, p2; copy=true); kwargs...)
-end
-=======
-tsvd(t::AbstractTensorMap, p1::IndexTuple, p2::IndexTuple; kwargs...) =
-    tsvd!(permute(t, (p1, p2); copy = true); kwargs...)
->>>>>>> 4cc89dfa
+    return tsvd!(permute(t, (p1, p2); copy=true); kwargs...)
+end
 
 """
     leftorth(t::AbstractTensorMap, leftind::Tuple, rightind::Tuple;
@@ -71,21 +66,16 @@
 and `QRpos()` use a standard QR decomposition, producing an upper triangular matrix `R`.
 `Polar()` produces a Hermitian and positive semidefinite `R`. `QRpos()` corrects the
 standard QR decomposition such that the diagonal elements of `R` are positive. Only
-`QRpos()` and `Polar()` are uniqe (no residual freedom) so that they always return the same
+`QRpos()` and `Polar()` are unique (no residual freedom) so that they always return the same
 result for the same input tensor `t`.
 
 Orthogonality requires `InnerProductStyle(t) <: HasInnerProduct`, and
 `leftorth(!)` is currently only implemented for 
     `InnerProductStyle(t) === EuclideanProduct()`.
 """
-<<<<<<< HEAD
 function leftorth(t::AbstractTensorMap, p1::IndexTuple, p2::IndexTuple; kwargs...)
-    return leftorth!(permute(t, p1, p2; copy=true); kwargs...)
-end
-=======
-leftorth(t::AbstractTensorMap, p1::IndexTuple, p2::IndexTuple; kwargs...) =
-    leftorth!(permute(t, (p1, p2); copy = true); kwargs...)
->>>>>>> 4cc89dfa
+    return leftorth!(permute(t, (p1, p2); copy=true); kwargs...)
+end
 
 """
     rightorth(t::AbstractTensorMap, leftind::Tuple, rightind::Tuple;
@@ -104,21 +94,16 @@
 remainder `L` and only works if the total left dimension is smaller than or equal to the
 total right dimension. `LQpos()` and `RQpos()` add an additional correction such that the
 diagonal elements of `L` are positive. `Polar()` produces a Hermitian and positive
-semidefinite `L`. Only `LQpos()`, `RQpos()` and `Polar()` are uniqe (no residual freedom) so
-that they always return the same result for the same input tensor `t`.
+semidefinite `L`. Only `LQpos()`, `RQpos()` and `Polar()` are unique (no residual freedom)
+so that they always return the same result for the same input tensor `t`.
 
 Orthogonality requires `InnerProductStyle(t) <: HasInnerProduct`, and
 `rightorth(!)` is currently only implemented for 
 `InnerProductStyle(t) === EuclideanProduct()`.
 """
-<<<<<<< HEAD
 function rightorth(t::AbstractTensorMap, p1::IndexTuple, p2::IndexTuple; kwargs...)
-    return rightorth!(permute(t, p1, p2; copy=true); kwargs...)
-end
-=======
-rightorth(t::AbstractTensorMap, p1::IndexTuple, p2::IndexTuple; kwargs...) =
-    rightorth!(permute(t, (p1, p2); copy = true); kwargs...)
->>>>>>> 4cc89dfa
+    return rightorth!(permute(t, (p1, p2); copy=true); kwargs...)
+end
 
 """
     leftnull(t::AbstractTensor, leftind::Tuple, rightind::Tuple;
@@ -142,14 +127,9 @@
 `leftnull(!)` is currently only implemented for 
 `InnerProductStyle(t) === EuclideanProduct()`.
 """
-<<<<<<< HEAD
 function leftnull(t::AbstractTensorMap, p1::IndexTuple, p2::IndexTuple; kwargs...)
-    return leftnull!(permute(t, p1, p2; copy=true); kwargs...)
-end
-=======
-leftnull(t::AbstractTensorMap, p1::IndexTuple, p2::IndexTuple; kwargs...) =
-    leftnull!(permute(t, (p1, p2); copy = true); kwargs...)
->>>>>>> 4cc89dfa
+    return leftnull!(permute(t, (p1, p2); copy=true); kwargs...)
+end
 
 """
     rightnull(t::AbstractTensor, leftind::Tuple, rightind::Tuple;
@@ -175,14 +155,9 @@
 `rightnull(!)` is currently only implemented for 
 `InnerProductStyle(t) === EuclideanProduct()`.
 """
-<<<<<<< HEAD
 function rightnull(t::AbstractTensorMap, p1::IndexTuple, p2::IndexTuple; kwargs...)
-    return rightnull!(permute(t, p1, p2; copy=true); kwargs...)
-end
-=======
-rightnull(t::AbstractTensorMap, p1::IndexTuple, p2::IndexTuple; kwargs...) =
-    rightnull!(permute(t, (p1, p2); copy = true); kwargs...)
->>>>>>> 4cc89dfa
+    return rightnull!(permute(t, (p1, p2); copy=true); kwargs...)
+end
 
 """
     eigen(t::AbstractTensor, leftind::Tuple, rightind::Tuple; kwargs...) -> D, V
@@ -203,15 +178,10 @@
 
 See also `eig` and `eigh`
 """
-<<<<<<< HEAD
 function LinearAlgebra.eigen(t::AbstractTensorMap, p1::IndexTuple, p2::IndexTuple;
                              kwargs...)
-    return eigen!(permute(t, p1, p2; copy=true); kwargs...)
-end
-=======
-LinearAlgebra.eigen(t::AbstractTensorMap, p1::IndexTuple, p2::IndexTuple; kwargs...) =
-    eigen!(permute(t, (p1, p2); copy = true); kwargs...)
->>>>>>> 4cc89dfa
+    return eigen!(permute(t, (p1, p2); copy=true); kwargs...)
+end
 
 """
     eig(t::AbstractTensor, leftind::Tuple, rightind::Tuple; kwargs...) -> D, V
@@ -234,14 +204,9 @@
 
 See also `eigen` and `eigh`.
 """
-<<<<<<< HEAD
 function eig(t::AbstractTensorMap, p1::IndexTuple, p2::IndexTuple; kwargs...)
-    return eig!(permute(t, p1, p2; copy=true); kwargs...)
-end
-=======
-eig(t::AbstractTensorMap, p1::IndexTuple, p2::IndexTuple; kwargs...) =
-    eig!(permute(t, (p1, p2); copy = true); kwargs...)
->>>>>>> 4cc89dfa
+    return eig!(permute(t, (p1, p2); copy=true); kwargs...)
+end
 
 """
     eigh(t::AbstractTensorMap, leftind::Tuple, rightind::Tuple) -> D, V
@@ -281,9 +246,8 @@
 Accepts the same keyword arguments `scale`, `permute` and `sortby` as `eigen` of dense
 matrices. See the corresponding documentation for more information.
 """
-<<<<<<< HEAD
 function LinearAlgebra.isposdef(t::AbstractTensorMap, p1::IndexTuple, p2::IndexTuple)
-    return isposdef!(permute(t, p1, p2; copy=true))
+    return isposdef!(permute(t, (p1, p2); copy=true))
 end
 
 function tsvd(t::AbstractTensorMap; trunc::TruncationScheme=NoTruncation(),
@@ -302,22 +266,6 @@
 function rightnull(t::AbstractTensorMap; alg::OFA=LQ(), kwargs...)
     return rightnull!(copy(t); alg=alg, kwargs...)
 end
-=======
-LinearAlgebra.isposdef(t::AbstractTensorMap, p1::IndexTuple, p2::IndexTuple) =
-    isposdef!(permute(t, (p1, p2); copy = true))
-
-tsvd(t::AbstractTensorMap; trunc::TruncationScheme = NoTruncation(),
-                            p::Real = 2, alg::Union{SVD, SDD} = SDD()) =
-    tsvd!(copy(t); trunc = trunc, p = p, alg = alg)
-leftorth(t::AbstractTensorMap; alg::OFA = QRpos(), kwargs...) =
-    leftorth!(copy(t); alg = alg, kwargs...)
-rightorth(t::AbstractTensorMap; alg::OFA = LQpos(), kwargs...) =
-    rightorth!(copy(t); alg = alg, kwargs...)
-leftnull(t::AbstractTensorMap; alg::OFA = QR(), kwargs...) =
-    leftnull!(copy(t); alg = alg, kwargs...)
-rightnull(t::AbstractTensorMap; alg::OFA = LQ(), kwargs...) =
-    rightnull!(copy(t); alg = alg, kwargs...)
->>>>>>> 4cc89dfa
 LinearAlgebra.eigen(t::AbstractTensorMap; kwargs...) = eigen!(copy(t); kwargs...)
 eig(t::AbstractTensorMap; kwargs...) = eig!(copy(t); kwargs...)
 eigh(t::AbstractTensorMap; kwargs...) = eigh!(copy(t); kwargs...)
