--- conflicted
+++ resolved
@@ -62,14 +62,9 @@
     T = promote_type(scalartype(ty), scalartype(tx), typeof(α), typeof(β))
     return VectorInterface.add!(scale!(similar(ty, T), ty, β), tx, α)
 end
-<<<<<<< HEAD
-function VectorInterface.add!(ty::AbstractTensorMap, tx::AbstractTensorMap, α::ONumber=_one,
-                              β::ONumber=_one)
-    space(ty) == space(tx) || throw(SpaceMismatch())
-=======
-function VectorInterface.add!(ty::AbstractTensorMap, tx::AbstractTensorMap, α::ONumber=_one, β::ONumber=_one)
+function VectorInterface.add!(ty::AbstractTensorMap, tx::AbstractTensorMap,
+                              α::ONumber=_one, β::ONumber=_one)
     space(ty) == space(tx) || throw(SpaceMismatch("$(space(ty)) ≠ $(space(tx))"))
->>>>>>> 4cc89dfa
     for c in blocksectors(tx)
         VectorInterface.add!(block(ty, c), block(tx, c), α, β)
     end
