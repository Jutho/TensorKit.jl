--- conflicted
+++ resolved
@@ -17,12 +17,6 @@
 end
 
 """
-<<<<<<< HEAD
-function permute(t::TensorMap{S}, p1::IndexTuple{N₁}, p2::IndexTuple{N₂}=();
-                 copy::Bool=false) where {S,N₁,N₂}
-    cod = ProductSpace{S,N₁}(map(n -> space(t, n), p1))
-    dom = ProductSpace{S,N₂}(map(n -> dual(space(t, n)), p2))
-=======
     permute(tsrc::AbstractTensorMap{S}, (p₁, p₂)::Tuple{IndexTuple{N₁},IndexTuple{N₂}};
             copy::Bool=false) where {S,N₁,N₂}
         -> tdst::TensorMap{S,N₁,N₂}
@@ -38,7 +32,6 @@
                  copy::Bool=false) where {S,N₁,N₂}
     cod = ProductSpace{S,N₁}(map(n -> space(t, n), p₁))
     dom = ProductSpace{S,N₂}(map(n -> dual(space(t, n)), p₂))
->>>>>>> 4cc89dfa
     # share data if possible
     if !copy
         if p₁ === codomainind(t) && p₂ === domainind(t)
@@ -49,17 +42,6 @@
     end
     # general case
     @inbounds begin
-<<<<<<< HEAD
-        return add!(true, t, false, similar(t, cod ← dom), p1, p2)
-    end
-end
-
-function permute(t::AdjointTensorMap{S}, p1::IndexTuple, p2::IndexTuple=();
-                 copy::Bool=false) where {S}
-    p1′ = map(n -> adjointtensorindex(t, n), p2)
-    p2′ = map(n -> adjointtensorindex(t, n), p1)
-    return adjoint(permute(adjoint(t), p1′, p2′; copy=copy))
-=======
         return permute!(similar(t, cod ← dom), t, (p₁, p₂))
     end
 end
@@ -71,7 +53,6 @@
 end
 function permute(t::AbstractTensorMap, p::IndexTuple; copy::Bool=false)
     return permute(t, (p, ()); copy=copy)
->>>>>>> 4cc89dfa
 end
 
 function has_shared_permute(t::TensorMap, (p₁, p₂)::Index2Tuple)
@@ -80,13 +61,8 @@
     elseif sectortype(t) === Trivial
         stridet = i -> stride(t[], i)
         sizet = i -> size(t[], i)
-<<<<<<< HEAD
-        canfuse1, d1, s1 = TO._canfuse(sizet.(p1), stridet.(p1))
-        canfuse2, d2, s2 = TO._canfuse(sizet.(p2), stridet.(p2))
-=======
         canfuse1, d1, s1 = TO._canfuse(sizet.(p₁), stridet.(p₁))
         canfuse2, d2, s2 = TO._canfuse(sizet.(p₂), stridet.(p₂))
->>>>>>> 4cc89dfa
         return canfuse1 && canfuse2 && s1 == 1 && (d2 == 1 || s2 == d1)
     else
         return false
@@ -111,22 +87,6 @@
 
 See [`braid`](@ref) for creating a new tensor and [`add_braid!`](@ref) for a more general version.
 """
-<<<<<<< HEAD
-@propagate_inbounds function Base.permute!(tdst::AbstractTensorMap{S,N₁,N₂},
-                                           tsrc::AbstractTensorMap{S},
-                                           p1::IndexTuple{N₁},
-                                           p2::IndexTuple{N₂}=()) where {S,N₁,N₂}
-    return add_permute!(true, tsrc, false, tdst, p1, p2)
-end
-
-# Braid
-function braid(t::TensorMap{S}, levels::IndexTuple,
-               p1::IndexTuple, p2::IndexTuple=();
-               copy::Bool=false) where {S}
-    @assert length(levels) == numind(t)
-    if BraidingStyle(sectortype(S)) isa SymmetricBraiding
-        return permute(t, p1, p2; copy=copy)
-=======
 @propagate_inbounds function braid!(tdst::AbstractTensorMap{S,N₁,N₂},
                                     tsrc::AbstractTensorMap{S},
                                     (p₁, p₂)::Index2Tuple{N₁,N₂},
@@ -153,34 +113,11 @@
     @assert length(levels) == numind(t)
     if BraidingStyle(sectortype(S)) isa SymmetricBraiding
         return permute(t, (p₁, p₂); copy=copy)
->>>>>>> 4cc89dfa
     end
     if !copy && p₁ == codomainind(t) && p₂ == domainind(t)
         return t
     end
     # general case
-<<<<<<< HEAD
-    cod = ProductSpace{S}(map(n -> space(t, n), p1))
-    dom = ProductSpace{S}(map(n -> dual(space(t, n)), p2))
-    @inbounds begin
-        return add_braid!(true, t, false, similar(t, cod ← dom), p1, p2, levels)
-    end
-end
-@propagate_inbounds function braid!(tdst::AbstractTensorMap{S,N₁,N₂},
-                                    tsrc::AbstractTensorMap{S},
-                                    levels::IndexTuple,
-                                    p1::IndexTuple{N₁},
-                                    p2::IndexTuple{N₂}=()) where {S,N₁,N₂}
-    return add!(true, tsrc, false, tdst, p1, p2, levels)
-end
-
-# Transpose
-function LinearAlgebra.transpose!(tdst::AbstractTensorMap, tsrc::AbstractTensorMap,
-                                  p1::IndexTuple=reverse(domainind(tsrc)),
-                                  p2::IndexTuple=reverse(codomainind(tsrc)))
-    return add_transpose!(true, tsrc, false, tdst, p1, p2)
-end
-=======
     cod = ProductSpace{S}(map(n -> space(t, n), p₁))
     dom = ProductSpace{S}(map(n -> dual(space(t, n)), p₂))
     @inbounds begin
@@ -191,7 +128,6 @@
 
 # Transpose
 _transpose_indices(t::AbstractTensorMap) = (reverse(domainind(t)), reverse(codomainind(t)))
->>>>>>> 4cc89dfa
 
 """
     transpose!(tdst::AbstractTensorMap{S,N₁,N₂}, tsrc::AbstractTensorMap{S},
@@ -226,51 +162,23 @@
 To permute into an existing destination, see [permute!](@ref) and [`add_permute!`](@ref)
 """
 function LinearAlgebra.transpose(t::TensorMap{S},
-<<<<<<< HEAD
-                                 p1::IndexTuple=reverse(domainind(t)),
-                                 p2::IndexTuple=reverse(codomainind(t));
-                                 copy::Bool=false) where {S}
-    if sectortype(S) === Trivial
-        return permute(t, p1, p2; copy=copy)
-=======
                                  (p₁, p₂)::Index2Tuple=_transpose_indices(t);
                                  copy::Bool=false) where {S}
     if sectortype(S) === Trivial
         return permute(t, (p₁, p₂); copy=copy)
->>>>>>> 4cc89dfa
     end
     if !copy && p₁ == codomainind(t) && p₂ == domainind(t)
         return t
     end
     # general case
-<<<<<<< HEAD
-    cod = ProductSpace{S}(map(n -> space(t, n), p1))
-    dom = ProductSpace{S}(map(n -> dual(space(t, n)), p2))
-    @inbounds begin
-        return add_transpose!(true, t, false, similar(t, cod ← dom), p1, p2)
-=======
     cod = ProductSpace{S}(map(n -> space(t, n), p₁))
     dom = ProductSpace{S}(map(n -> dual(space(t, n)), p₂))
     @inbounds begin
         return transpose!(similar(t, cod ← dom), t, (p₁, p₂))
->>>>>>> 4cc89dfa
     end
 end
 
 function LinearAlgebra.transpose(t::AdjointTensorMap{S},
-<<<<<<< HEAD
-                                 p1::IndexTuple=reverse(domainind(t)),
-                                 p2::IndexTuple=reverse(codomainind(t));
-                                 copy::Bool=false) where {S}
-    p1′ = map(n -> adjointtensorindex(t, n), p2)
-    p2′ = map(n -> adjointtensorindex(t, n), p1)
-    return adjoint(transpose(adjoint(t), p1′, p2′; copy=copy))
-end
-
-# Twist
-twist(t::AbstractTensorMap, i::Int; inv::Bool=false) = twist!(copy(t), i; inv=inv)
-
-=======
                                  (p₁, p₂)::Index2Tuple=_transpose_indices(t);
                                  copy::Bool=false) where {S}
     p₁′ = map(n -> adjointtensorindex(t, n), p₂)
@@ -288,7 +196,6 @@
 
 See [`twist`](@ref) for creating a new tensor.
 """
->>>>>>> 4cc89dfa
 function twist!(t::AbstractTensorMap, i::Int; inv::Bool=false)
     if i > numind(t)
         msg = "Can't twist index $i of a tensor with only $(numind(t)) indices."
