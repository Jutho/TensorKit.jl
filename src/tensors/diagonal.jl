# DiagonalTensorMap
#==========================================================#
struct DiagonalTensorMap{T,S<:IndexSpace,A<:DenseVector{T}} <: AbstractTensorMap{T,S,1,1}
    data::A
    domain::S # equals codomain

    # uninitialized constructors
    function DiagonalTensorMap{T,S,A}(::UndefInitializer,
                                      dom::S) where {T,S<:IndexSpace,A<:DenseVector{T}}
        data = A(undef, reduceddim(dom))
        if !isbitstype(T)
            zerovector!(data)
        end
        return DiagonalTensorMap{T,S,A}(data, dom)
    end
    # constructors from data
    function DiagonalTensorMap{T,S,A}(data::A,
                                      dom::S) where {T,S<:IndexSpace,A<:DenseVector{T}}
        T ⊆ field(S) || @warn("scalartype(data) = $T ⊈ $(field(S)))", maxlog = 1)
        return new{T,S,A}(data, dom)
    end
end

# Basic methods for characterising a tensor:
#--------------------------------------------
space(d::DiagonalTensorMap) = d.domain ← d.domain

storagetype(::Type{<:DiagonalTensorMap{T,S,A}}) where {T,S,A<:DenseVector{T}} = A

# DiagonalTensorMap constructors
#--------------------------------
# undef constructors
"""
    DiagonalTensorMap{T}(undef, domain::S) where {T,S<:IndexSpace}
    # expert mode: select storage type `A`
    DiagonalTensorMap{T,S,A}(undef, domain::S) where {T,S<:IndexSpace,A<:DenseVector{T}}

Construct a `DiagonalTensorMap` with uninitialized data.
"""
function DiagonalTensorMap{T}(::UndefInitializer, V::S) where {T,S<:IndexSpace}
    return DiagonalTensorMap{T,S,Vector{T}}(undef, V)
end
DiagonalTensorMap(::UndefInitializer, V::IndexSpace) = DiagonalTensorMap{Float64}(undef, V)

function DiagonalTensorMap{T}(data::A, V::S) where {T,S<:IndexSpace,A<:DenseVector{T}}
    length(data) == reduceddim(V) ||
        throw(DimensionMismatch("length(data) = $(length(data)) is not compatible with the space $V"))
    return DiagonalTensorMap{T,S,A}(data, V)
end

function DiagonalTensorMap(data::DenseVector{T}, V::IndexSpace) where {T}
    return DiagonalTensorMap{T}(data, V)
end

function DiagonalTensorMap(t::AbstractTensorMap{T,S,1,1}) where {T,S}
    isa(t, DiagonalTensorMap) && return t
    domain(t) == codomain(t) ||
        throw(SpaceMismatch("DiagonalTensorMap requires equal domain and codomain"))
    A = storagetype(t)
    d = DiagonalTensorMap{T,S,A}(undef, space(t, 1))
    for (c, b) in blocks(d)
        bt = block(t, c)
        # TODO: rewrite in terms of `diagview` from MatrixAlgebraKit.jl
        copy!(b.diag, view(bt, LinearAlgebra.diagind(bt)))
    end
    return d
end

# TODO: more constructors needed?

# Special case adjoint:
#-----------------------
Base.adjoint(d::DiagonalTensorMap{<:Real}) = d
Base.adjoint(d::DiagonalTensorMap{<:Complex}) = DiagonalTensorMap(conj(d.data), d.domain)

# Efficient copy constructors and TensorMap converters
#-----------------------------------------------------
Base.copy(d::DiagonalTensorMap) = typeof(d)(copy(d.data), d.domain)

function Base.copy!(t::AbstractTensorMap, d::DiagonalTensorMap)
    space(t) == space(d) || throw(SpaceMismatch())
    for (c, b) in blocks(d)
        copy!(block(t, c), b)
    end
    return t
end
TensorMap(d::DiagonalTensorMap) = copy!(similar(d), d)
Base.convert(::Type{TensorMap}, d::DiagonalTensorMap) = TensorMap(d)

<<<<<<< HEAD
# similar to Diagonal: simply take diagonal
function DiagonalTensorMap(t::AbstractTensorMap)
    numin(t) == numout(t) == 1 && domain(t) == codomain(t) || throw(SpaceMismatch())
    d = DiagonalTensorMap{scalartype(t)}(undef, space(t, 1))
    for (c, b) in blocks(t)
        copy!(block(d, c), Diagonal(b))
    end
    return d
end

function Base.convert(::Type{DiagonalTensorMap{T,S,A}},
                      d::DiagonalTensorMap{T,S,A}) where {T,S,A}
    return d
end
=======
>>>>>>> f09e40c2
function Base.convert(D::Type{<:DiagonalTensorMap}, d::DiagonalTensorMap)
    return (d isa D) ? d : DiagonalTensorMap(convert(storagetype(D), d.data), d.domain)
end
Base.convert(::Type{DiagonalTensorMap}, t::DiagonalTensorMap) = t
function Base.convert(::Type{DiagonalTensorMap}, t::AbstractTensorMap)
    LinearAlgebra.isdiag(t) ||
        throw(ArgumentError("DiagonalTensorMap requires input tensor that is diagonal"))
    return DiagonalTensorMap(t)
end
function Base.convert(::Type{DiagonalTensorMap}, d::Dict{Symbol,Any})
    return convert(DiagonalTensorMap, convert(TensorMap, d))
end

# Complex, real and imaginary parts
#-----------------------------------
for f in (:real, :imag, :complex)
    @eval begin
        function Base.$f(d::DiagonalTensorMap)
            return DiagonalTensorMap($f(d.data), d.domain)
        end
    end
end

# Getting and setting the data at the block level
#-------------------------------------------------
function block(d::DiagonalTensorMap, s::Sector)
    sectortype(d) == typeof(s) || throw(SectorMismatch())
    offset = 0
    dom = domain(d)[1]
    for c in blocksectors(d)
        if c < s
            offset += dim(dom, c)
        elseif c == s
            r = offset .+ (1:dim(dom, c))
            return Diagonal(view(d.data, r))
        else # s not in sectors(t)
            break
        end
    end
    return Diagonal(view(d.data, 1:0))
end

blocks(t::DiagonalTensorMap) = BlockIterator(t, diagonalblockstructure(space(t)))
function blocktype(::Type{DiagonalTensorMap{T,S,A}}) where {T,S,A}
    return Diagonal{T,SubArray{T,1,A,Tuple{UnitRange{Int}},true}}
end

function Base.iterate(iter::BlockIterator{<:DiagonalTensorMap}, state...)
    next = iterate(iter.structure, state...)
    isnothing(next) && return next
    (c, r), newstate = next
    return c => Diagonal(view(iter.t.data, r)), newstate
end

function Base.getindex(iter::BlockIterator{<:DiagonalTensorMap}, c::Sector)
    sectortype(iter.t) === typeof(c) || throw(SectorMismatch())
    r = get(iter.structure, c, 1:0)
    return Diagonal(view(iter.t.data, r))
end

# Indexing and getting and setting the data at the subblock level
#-----------------------------------------------------------------
@inline function Base.getindex(d::DiagonalTensorMap,
                               f₁::FusionTree{I,1},
                               f₂::FusionTree{I,1}) where {I<:Sector}
    s = f₁.uncoupled[1]
    s == f₁.coupled == f₂.uncoupled[1] == f₂.coupled || throw(SectorMismatch())
    return block(d, s)
    # TODO: do we want a StridedView here? Then we need to allocate a new matrix.
end

function Base.setindex!(d::DiagonalTensorMap,
                        v,
                        f₁::FusionTree{I,1},
                        f₂::FusionTree{I,1}) where {I<:Sector}
    return copy!(getindex(d, f₁, f₂), v)
end

function Base.getindex(d::DiagonalTensorMap)
    sectortype(d) === Trivial || throw(SectorMismatch())
    return Diagonal(d.data)
end

# Index manipulations
# -------------------
function has_shared_permute(d::DiagonalTensorMap, (p₁, p₂)::Index2Tuple)
    if p₁ === (1,) && p₂ === (2,)
        return true
    elseif p₁ === (2,) && p₂ === (1,) # transpose
        return sectortype(d) === Trivial
    else
        return false
    end
end

function permute(d::DiagonalTensorMap, (p₁, p₂)::Index2Tuple{1,1};
                 copy::Bool=false)
    if p₁ === (1,) && p₂ === (2,)
        return copy ? Base.copy(d) : d
    elseif p₁ === (2,) && p₂ === (1,) # transpose
        if has_shared_permute(d, (p₁, p₂)) # tranpose for bosonic sectors
            return DiagonalTensorMap(copy ? Base.copy(d.data) : d.data, dual(d.domain))
        end
        d′ = typeof(d)(undef, dual(d.domain))
        for (c, b) in blocks(d)
            f = only(fusiontrees(codomain(d), c))
            ((f′, _), coeff) = only(permute(f, f, p₁, p₂))
            c′ = f′.coupled
            scale!(block(d′, c′), b, coeff)
        end
        return d′
    else
        throw(ArgumentError("invalid permutation $((p₁, p₂)) for tensor in space $(space(d))"))
    end
end

# VectorInterface
# ---------------
function VectorInterface.zerovector(d::DiagonalTensorMap, ::Type{S}) where {S<:Number}
    return DiagonalTensorMap(zerovector(d.data, S), d.domain)
end
function VectorInterface.add(ty::DiagonalTensorMap, tx::DiagonalTensorMap,
                             α::Number, β::Number)
    domain(ty) == domain(tx) || throw(SpaceMismatch("$(space(ty)) ≠ $(space(tx))"))
    T = VectorInterface.promote_add(ty, tx, α, β)
    return add!(scale!(zerovector(ty, T), ty, β), tx, α) # zerovector instead of similar preserves diagonal structure
end

# TensorOperations
# ----------------
function TO.tensoradd_type(TC, A::DiagonalTensorMap, ::Index2Tuple{1,1}, ::Bool)
    M = similarstoragetype(A, TC)
    return DiagonalTensorMap{TC,spacetype(A),M}
end

function TO.tensorcontract_type(TC, A::DiagonalTensorMap, ::Index2Tuple{1,1}, ::Bool,
                                B::DiagonalTensorMap, ::Index2Tuple{1,1}, ::Bool,
                                ::Index2Tuple{1,1})
    M = similarstoragetype(A, TC)
    M == similarstoragetype(B, TC) ||
        throw(ArgumentError("incompatible storage types:\n$(M) ≠ $(similarstoragetype(B, TC))"))
    spacetype(A) == spacetype(B) || throw(SpaceMismatch("incompatible space types"))
    return DiagonalTensorMap{TC,spacetype(A),M}
end

function TO.tensoralloc(::Type{DiagonalTensorMap{T,S,M}},
                        structure::TensorMapSpace{S,1,1},
                        istemp::Val,
                        allocator=TO.DefaultAllocator()) where {T,S,M}
    domain(structure) == codomain(structure) || throw(ArgumentError("domain ≠ codomain"))
    V = only(domain(structure))
    dim = reduceddim(V)
    data = TO.tensoralloc(M, dim, istemp, allocator)
    return DiagonalTensorMap{T,S,M}(data, V)
end

# Linear Algebra and factorizations
# ---------------------------------
function one!(d::DiagonalTensorMap)
    fill!(d.data, one(eltype(d.data)))
    return d
end
function Base.one(d::DiagonalTensorMap)
    return DiagonalTensorMap(one.(d.data), d.domain)
end
function Base.zero(d::DiagonalTensorMap)
    return DiagonalTensorMap(zero.(d.data), d.domain)
end

function LinearAlgebra.mul!(dC::DiagonalTensorMap,
                            dA::DiagonalTensorMap,
                            dB::DiagonalTensorMap,
                            α::Number, β::Number)
    dC.domain == dA.domain == dB.domain || throw(SpaceMismatch())
    mul!(Diagonal(dC.data), Diagonal(dA.data), Diagonal(dB.data), α, β)
    return dC
end

Base.inv(d::DiagonalTensorMap) = DiagonalTensorMap(inv.(d.data), d.domain)
function Base.:\(d1::DiagonalTensorMap, d2::DiagonalTensorMap)
    d1.domain == d2.domain || throw(SpaceMismatch())
    return DiagonalTensorMap(d1.data .\ d2.data, d1.domain)
end
function Base.:/(d1::DiagonalTensorMap, d2::DiagonalTensorMap)
    d1.domain == d2.domain || throw(SpaceMismatch())
    return DiagonalTensorMap(d1.data ./ d2.data, d1.domain)
end
function LinearAlgebra.pinv(d::DiagonalTensorMap; kwargs...)
    T = eltype(d.data)
    atol = get(kwargs, :atol, zero(real(T)))
    if iszero(atol)
        rtol = get(kwargs, :rtol, zero(real(T)))
    else
        rtol = sqrt(eps(real(float(oneunit(T))))) * length(d.data)
    end
    pdata = let tol = max(atol, rtol * maximum(abs, d.data))
        map(x -> abs(x) < tol ? zero(x) : pinv(x), d.data)
    end
    return DiagonalTensorMap(pdata, d.domain)
end
function LinearAlgebra.isposdef(d::DiagonalTensorMap)
    return all(isposdef, d.data)
end

function eig!(d::DiagonalTensorMap)
    return d, one(d)
end
function eigh!(d::DiagonalTensorMap{<:Real})
    return d, one(d)
end
function eigh!(d::DiagonalTensorMap{<:Complex})
    # TODO: should this test for hermiticity? `eigh!(::TensorMap)` also does not do this.
    return DiagonalTensorMap(real(d.data), d.domain), one(d)
end

function leftorth!(d::DiagonalTensorMap; alg=QR(), kwargs...)
    @assert alg isa Union{QR,QL}
    return one(d), d # TODO: this is only correct for `alg = QR()` or `alg = QL()`
end
function rightorth!(d::DiagonalTensorMap; alg=LQ(), kwargs...)
    @assert alg isa Union{LQ,RQ}
    return d, one(d) # TODO: this is only correct for `alg = LQ()` or `alg = RQ()`
end
# not much to do here:
leftnull!(d::DiagonalTensorMap; kwargs...) = leftnull!(TensorMap(d); kwargs...)
rightnull!(d::DiagonalTensorMap; kwargs...) = rightnull!(TensorMap(d); kwargs...)

function tsvd!(d::DiagonalTensorMap; trunc=NoTruncation(), p::Real=2, alg=SDD())
    return _tsvd!(d, alg, trunc, p)
end
# helper function
function _compute_svddata!(d::DiagonalTensorMap, alg::Union{SVD,SDD})
    InnerProductStyle(d) === EuclideanInnerProduct() || throw_invalid_innerproduct(:tsvd!)
    I = sectortype(d)
    dims = SectorDict{I,Int}()
    generator = Base.Iterators.map(blocks(d)) do (c, b)
        lb = length(b.diag)
        U = zerovector!(similar(b.diag, lb, lb))
        V = zerovector!(similar(b.diag, lb, lb))
        p = sortperm(b.diag; by=abs, rev=true)
        for (i, pi) in enumerate(p)
            U[pi, i] = MatrixAlgebra.safesign(b.diag[pi])
            V[i, pi] = 1
        end
        Σ = abs.(view(b.diag, p))
        dims[c] = lb
        return c => (U, Σ, V)
    end
    SVDdata = SectorDict(generator)
    return SVDdata, dims
end

# matrix functions
for f in
    (:exp, :cos, :sin, :tan, :cot, :cosh, :sinh, :tanh, :coth, :atan, :acot, :asinh, :sqrt,
     :log, :asin, :acos, :acosh, :atanh, :acoth)
    @eval Base.$f(d::DiagonalTensorMap) = DiagonalTensorMap($f.(d.data), d.domain)
end

# Show
#------
function Base.summary(io::IO, t::DiagonalTensorMap)
    return print(io, "DiagonalTensorMap(", space(t), ")")
end
function Base.show(io::IO, t::DiagonalTensorMap)
    summary(io, t)
    get(io, :compact, false) && return nothing
    println(io, ":")

    if sectortype(t) == Trivial
        Base.print_array(io, Diagonal(t.data))
        println(io)
    else
        for (c, b) in blocks(t)
            println(io, "* Data for sector ", c, ":")
            Base.print_array(io, b)
            println(io)
        end
    end
    return nothing
end<|MERGE_RESOLUTION|>--- conflicted
+++ resolved
@@ -87,7 +87,6 @@
 TensorMap(d::DiagonalTensorMap) = copy!(similar(d), d)
 Base.convert(::Type{TensorMap}, d::DiagonalTensorMap) = TensorMap(d)
 
-<<<<<<< HEAD
 # similar to Diagonal: simply take diagonal
 function DiagonalTensorMap(t::AbstractTensorMap)
     numin(t) == numout(t) == 1 && domain(t) == codomain(t) || throw(SpaceMismatch())
@@ -102,8 +101,6 @@
                       d::DiagonalTensorMap{T,S,A}) where {T,S,A}
     return d
 end
-=======
->>>>>>> f09e40c2
 function Base.convert(D::Type{<:DiagonalTensorMap}, d::DiagonalTensorMap)
     return (d isa D) ? d : DiagonalTensorMap(convert(storagetype(D), d.data), d.domain)
 end
