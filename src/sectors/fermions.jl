--- conflicted
+++ resolved
@@ -1,150 +1,63 @@
-<<<<<<< HEAD
 struct FermionParity <: Sector
-    sector::Z2Irrep
+    isodd::Bool
 end
 const fℤ₂ = FermionParity
-fermionparity(f::FermionParity) = isodd(f.sector.n)
+fermionparity(f::FermionParity) = f.isodd
 
 Base.convert(::Type{FermionParity}, a::FermionParity) = a
 Base.convert(::Type{FermionParity}, a) = FermionParity(a)
 
-Base.IteratorSize(::Type{SectorValues{FermionParity}}) =
-    Base.IteratorSize(SectorValues{Z2Irrep})
-Base.length(::SectorValues{FermionParity}) = length(values(Z2Irrep))
-function Base.iterate(::SectorValues{FermionParity})
-    next = iterate(values(Z2Irrep))
-=======
-struct Fermion{P,I<:Sector} <: Sector
-    sector::I
-    function Fermion{P,I}(sector::I) where {P,I<:Sector}
-        @assert BraidingStyle(I) isa Bosonic
-        return new{P,I}(sector)
-    end
+Base.IteratorSize(::Type{SectorValues{FermionParity}}) = HasLength()
+Base.length(::SectorValues{FermionParity}) = 2
+function Base.iterate(::SectorValues{FermionParity}, i=0)
+    return i == 2 ? nothing : (FermionParity(i), i + 1)
 end
-Fermion{P}(sector::I) where {P,I<:Sector} = Fermion{P,I}(sector)
-Fermion{P,I}(sector) where {P,I<:Sector} = Fermion{P,I}(convert(I, sector))
-Base.convert(::Type{Fermion{P,I}}, a::Fermion{P,I}) where {P,I<:Sector} = a
-Base.convert(::Type{Fermion{P,I}}, a) where {P,I<:Sector} = Fermion{P,I}(convert(I, a))
+function Base.getindex(::SectorValues{FermionParity}, i)
+    return 1 <= i <= 2 ? FermionParity(i - 1) : throw(BoundsError(values(FermionParity), i))
+end
+findindex(::SectorValues{FermionParity}, f::FermionParity) = f.isodd ? 2 : 1
 
-fermionparity(f::Fermion{P}) where {P} = P(f.sector)
+Base.one(::Type{FermionParity}) = FermionParity(false)
+Base.conj(f::FermionParity) = f
+dim(f::FermionParity) = 1
 
-function Base.IteratorSize(::Type{SectorValues{Fermion{P,I}}}) where {P,I<:Sector}
-    return Base.IteratorSize(SectorValues{I})
+FusionStyle(::Type{FermionParity}) = UniqueFusion()
+BraidingStyle(::Type{FermionParity}) = Fermionic()
+Base.isreal(::Type{FermionParity}) = true
+
+⊗(a::FermionParity, b::FermionParity) = (FermionParity(a.isodd ⊻ b.isodd),)
+
+function Nsymbol(a::FermionParity, b::FermionParity, c::FermionParity)
+    return (a.isodd ⊻ b.isodd) == c.isodd
 end
-Base.length(::SectorValues{Fermion{P,I}}) where {P,I<:Sector} = length(values(I))
-function Base.iterate(::SectorValues{Fermion{P,I}}) where {P,I<:Sector}
-    next = iterate(values(I))
->>>>>>> 71da4918
-    @assert next !== nothing
-    value, state = next
-    return FermionParity(value), state
-end
-<<<<<<< HEAD
-
-function Base.iterate(::SectorValues{FermionParity}, state)
-    next = iterate(values(Z2Irrep), state)
-=======
-function Base.iterate(::SectorValues{Fermion{P,I}}, state) where {P,I<:Sector}
-    next = iterate(values(I), state)
->>>>>>> 71da4918
-    if next === nothing
-        return nothing
-    else
-        value, state = next
-        return FermionParity(value), state
-    end
-end
-<<<<<<< HEAD
-Base.getindex(::SectorValues{FermionParity}, i) = FermionParity(values(Z2Irrep)[i])
-findindex(::SectorValues{FermionParity}, f::FermionParity) = findindex(values(Z2Irrep), f.sector)
-
-Base.one(::Type{FermionParity}) = FermionParity(one(Z2Irrep))
-Base.conj(f::FermionParity) = FermionParity(conj(f.sector))
-=======
-function Base.getindex(::SectorValues{Fermion{P,I}}, i) where {P,I<:Sector}
-    return Fermion{P}(values(I)[i])
-end
-function findindex(::SectorValues{Fermion{P,I}}, f::Fermion{P,I}) where {P,I<:Sector}
-    return findindex(values(I), f.sector)
+function Fsymbol(a::I, b::I, c::I, d::I, e::I, f::I) where {I<:FermionParity}
+    return Int(Nsymbol(a, b, e) * Nsymbol(e, c, d) * Nsymbol(b, c, f) * Nsymbol(a, f, d))
 end
 
-Base.one(::Type{Fermion{P,I}}) where {P,I<:Sector} = Fermion{P}(one(I))
-Base.conj(f::Fermion{P}) where {P} = Fermion{P}(conj(f.sector))
->>>>>>> 71da4918
-
-dim(f::FermionParity) = dim(f.sector)
-
-FusionStyle(::Type{FermionParity}) = FusionStyle(Z2Irrep)
-BraidingStyle(::Type{FermionParity}) = Fermionic()
-Base.isreal(::Type{FermionParity}) = isreal(Z2Irrep)
-
-⊗(a::FermionParity, b::FermionParity) = SectorSet{FermionParity}(a.sector ⊗ b.sector)
-
-Nsymbol(a::FermionParity, b::FermionParity, c::FermionParity) = Nsymbol(a.sector, b.sector, c.sector)
-
-<<<<<<< HEAD
-Fsymbol(a::F, b::F, c::F, d::F, e::F, f::F) where {F<:FermionParity} =
-    Fsymbol(a.sector, b.sector, c.sector, d.sector, e.sector, f.sector)
-=======
-function Fsymbol(a::F, b::F, c::F, d::F, e::F, f::F) where {F<:Fermion}
-    return Fsymbol(a.sector, b.sector, c.sector, d.sector, e.sector, f.sector)
+function Rsymbol(a::F, b::F, c::F) where {F<:FermionParity}
+    return a.isodd && b.isodd ? -Int(Nsymbol(a, b, c)) : Int(Nsymbol(a, b, c))
 end
->>>>>>> 71da4918
-
-function Rsymbol(a::F, b::F, c::F) where {F<:FermionParity}
-    if fermionparity(a) && fermionparity(b)
-        return -Rsymbol(a.sector, b.sector, c.sector)
-    else
-        return +Rsymbol(a.sector, b.sector, c.sector)
-    end
-end
-
-<<<<<<< HEAD
-twist(a::FermionParity) = ifelse(fermionparity(a), -1, +1) * twist(a.sector)
+twist(a::FermionParity) = a.isodd ? -1 : +1
 
 type_repr(::Type{FermionParity}) = "FermionParity"
 
 function Base.show(io::IO, a::FermionParity)
-    if get(io, :typeinfo, nothing) !== FermionParity
-        print(io, type_repr(typeof(a)), "(")
-    end
-    print(IOContext(io, :typeinfo => Z2Irrep), a.sector)
-    if get(io, :typeinfo, nothing) !== FermionParity
-=======
-twist(a::Fermion) = ifelse(fermionparity(a), -1, +1) * twist(a.sector)
-
-type_repr(::Type{Fermion{P,I}}) where {P,I<:Sector} = "Fermion{$P, " * type_repr(I) * "}"
-
-function Base.show(io::IO, a::Fermion{P,I}) where {P,I<:Sector}
-    if get(io, :typeinfo, nothing) !== Fermion{P,I}
-        print(io, type_repr(typeof(a)), "(")
-    end
-    print(IOContext(io, :typeinfo => I), a.sector)
-    if get(io, :typeinfo, nothing) !== Fermion{P,I}
->>>>>>> 71da4918
-        print(io, ")")
+    if get(io, :typeinfo, nothing) === FermionParity
+        print(io, Int(a.isodd))
+    else
+        print(io, "FermionParity(", Int(a.isodd), ")")
     end
 end
 
-<<<<<<< HEAD
-Base.hash(f::FermionParity, h::UInt) = hash(f.sector, h)
-Base.isless(a::FermionParity, b::FermionParity) = isless(a.sector, b.sector)
-=======
-Base.hash(f::Fermion, h::UInt) = hash(f.sector, h)
-Base.isless(a::F, b::F) where {F<:Fermion} = isless(a.sector, b.sector)
+Base.hash(f::FermionParity, h::UInt) = hash(f.isodd, h)
+Base.isless(a::FermionParity, b::FermionParity) = isless(a.isodd, b.isodd)
 
-_fermionparity(a::Z2Irrep) = isodd(a.n)
-_fermionnumber(a::U1Irrep) = isodd(convert(Int, a.charge))
-_fermionspin(a::SU2Irrep) = isodd(twice(a.j))
+const FermionNumber = ProductSector{Tuple{U1Irrep,FermionParity}}
+const FermionSpin = ProductSector{Tuple{SU2Irrep,FermionParity}}
 
-const FermionParity = Fermion{_fermionparity,Z2Irrep}
-const FermionNumber = Fermion{_fermionnumber,U1Irrep}
-const FermionSpin = Fermion{_fermionspin,SU2Irrep}
-const fℤ₂ = FermionParity
 const fU₁ = FermionNumber
 const fSU₂ = FermionSpin
 
 type_repr(::Type{FermionParity}) = "FermionParity"
 type_repr(::Type{FermionNumber}) = "FermionNumber"
-type_repr(::Type{FermionSpin}) = "FermionSpin"
->>>>>>> 71da4918
+type_repr(::Type{FermionSpin}) = "FermionSpin"