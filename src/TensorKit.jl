# TensorKit.jl
#
# Main file for module TensorKit, a Julia package for working with
# with tensors, tensor operations and tensor factorizations

module TensorKit

# Exports
#---------
# Types:
export Sector, AbstractIrrep, Irrep
export FusionStyle, UniqueFusion, MultipleFusion, MultiplicityFreeFusion,
       SimpleFusion, GenericFusion
export BraidingStyle, SymmetricBraiding, Bosonic, Fermionic, Anyonic
export Z2Irrep, Z3Irrep, Z4Irrep, ZNIrrep, U1Irrep, SU2Irrep, CU1Irrep
export Fermion, FermionParity, FermionNumber, FermionSpin
export FibonacciAnyon
export IsingAnyon

export VectorSpace, Field, ElementarySpace # abstract vector spaces
export InnerProductStyle, NoInnerProduct, HasInnerProduct, EuclideanProduct
export ComplexSpace, CartesianSpace, GeneralSpace, GradedSpace # concrete spaces
export ZNSpace, Z2Space, Z3Space, Z4Space, U1Space, CU1Space, SU2Space
export Vect, Rep # space constructors
export CompositeSpace, ProductSpace # composite spaces
export FusionTree
export IndexSpace, TensorSpace, AbstractTensorMap, AbstractTensor, TensorMap, Tensor # tensors and tensor properties
export TruncationScheme
export SpaceMismatch, SectorMismatch, IndexError # error types

# general vector space methods
export space, field, dual, dim, dims, fuse, flip, isdual, insertunit

# partial order for vector spaces
export infimum, supremum, isisomorphic, ismonomorphic, isepimorphic

# methods for sectors and properties thereof
export sectortype, sectors, hassector, Nsymbol, Fsymbol, Rsymbol, Bsymbol,
       frobeniusschur, twist
export fusiontrees, braid, permute, transpose
export Trivial, ZNSpace, SU2Irrep, U1Irrep, CU1Irrep # Fermion
# other fusion tree manipulations, should not be exported:
# export insertat, split, merge, repartition, artin_braid,
#        bendleft, bendright, foldleft, foldright, cycleclockwise, cycleanticlockwise

# some unicode
export ⊕, ⊗, ×, ⊠, ℂ, ℝ, ℤ, ←, →, ≾, ≿, ≅, ≺, ≻
export ℤ₂, ℤ₃, ℤ₄, U₁, SU, SU₂, CU₁
export fℤ₂, fU₁, fSU₂
export ℤ₂Space, ℤ₃Space, ℤ₄Space, U₁Space, CU₁Space, SU₂Space

# tensor maps
export domain, codomain, numind, numout, numin, spacetype, storagetype, scalartype
export domainind, codomainind, allind
export tensormaptype
export blocksectors, blockdim, block, blocks

# random methods for constructor
export randuniform, randnormal, randisometry, randhaar

# special purpose constructors
export zero, one, one!, id, isomorphism, unitary, isometry

# reexport most of VectorInterface and some more tensor algebra
export zerovector, zerovector!, zerovector!!, scale, scale!, scale!!, add, add!, add!!
export inner, dot, norm, normalize, normalize!, tr

# factorizations
export mul!, lmul!, rmul!, adjoint!, pinv, axpy!, axpby!
export leftorth, rightorth, leftnull, rightnull,
       leftorth!, rightorth!, leftnull!, rightnull!,
       tsvd!, tsvd, eigen, eigen!, eig, eig!, eigh, eigh!, exp, exp!,
       isposdef, isposdef!, ishermitian, sylvester
export braid!, permute!, transpose!, twist!
export catdomain, catcodomain

export OrthogonalFactorizationAlgorithm, QR, QRpos, QL, QLpos, LQ, LQpos, RQ, RQpos,
       SVD, SDD, Polar

# tensor operations
export @tensor, @tensoropt, @ncon, ncon, @planar, @plansor
export scalar, add!, contract!

# truncation schemes
export notrunc, truncerr, truncdim, truncspace, truncbelow

# Imports
#---------
using TupleTools
using TupleTools: StaticLength

using Strided

using VectorInterface
<<<<<<< HEAD
using TensorOperations: TensorOperations, @tensor, @tensoropt, @ncon, ncon, IndexTuple,
                        Index2Tuple, linearize
=======

using TensorOperations: TensorOperations, @tensor, @tensoropt, @ncon, ncon
using TensorOperations: IndexTuple, Index2Tuple, linearize, Backend
>>>>>>> 8ae2a651
const TO = TensorOperations

using LRUCache

using HalfIntegers
using WignerSymbols

using Base: @boundscheck, @propagate_inbounds, OneTo, tail, front,
            tuple_type_head, tuple_type_tail, tuple_type_cons,
            SizeUnknown, HasLength, HasShape, IsInfinite, EltypeUnknown, HasEltype
using Base.Iterators: product, filter

using LinearAlgebra: LinearAlgebra
using LinearAlgebra: norm, dot, normalize, normalize!, tr,
                     axpy!, axpby!, lmul!, rmul!, mul!,
                     adjoint, adjoint!, transpose, transpose!,
                     pinv, sylvester,
                     eigen, eigen!, svd, svd!,
                     isposdef, isposdef!, ishermitian,
                     Diagonal, Hermitian
import Base.Meta

# const IndexTuple{N} = NTuple{N, Int}

# Auxiliary files
#-----------------
include("auxiliary/auxiliary.jl")
include("auxiliary/dicts.jl")
include("auxiliary/iterators.jl")
include("auxiliary/linalg.jl")
include("auxiliary/random.jl")

#--------------------------------------------------------------------
# experiment with different dictionaries
const SectorDict{K,V} = SortedVectorDict{K,V}
const FusionTreeDict{K,V} = Dict{K,V}
#--------------------------------------------------------------------

# Exception types:
#------------------
abstract type TensorException <: Exception end

# Exception type for all errors related to sector mismatch
struct SectorMismatch{S<:Union{Nothing,String}} <: TensorException
    message::S
end
SectorMismatch() = SectorMismatch{Nothing}(nothing)
Base.show(io::IO, ::SectorMismatch{Nothing}) = print(io, "SectorMismatch()")
Base.show(io::IO, e::SectorMismatch) = print(io, "SectorMismatch(\"", e.message, "\")")

# Exception type for all errors related to vector space mismatch
struct SpaceMismatch{S<:Union{Nothing,String}} <: TensorException
    message::S
end
SpaceMismatch() = SpaceMismatch{Nothing}(nothing)
Base.show(io::IO, ::SpaceMismatch{Nothing}) = print(io, "SpaceMismatch()")
Base.show(io::IO, e::SpaceMismatch) = print(io, "SpaceMismatch(\"", e.message, "\")")

# Exception type for all errors related to invalid tensor index specification.
struct IndexError{S<:Union{Nothing,String}} <: TensorException
    message::S
end
IndexError() = IndexError{Nothing}(nothing)
Base.show(io::IO, ::IndexError{Nothing}) = print(io, "IndexError()")
Base.show(io::IO, e::IndexError) = print(io, "IndexError(", e.message, ")")

# typerepr
type_repr(T::Type) = repr(T)

# Definitions and methods for superselection sectors (quantum numbers)
#----------------------------------------------------------------------
include("sectors/sectors.jl")

# Constructing and manipulating fusion trees and iterators thereof
#------------------------------------------------------------------
include("fusiontrees/fusiontrees.jl")

# Definitions and methods for vector spaces
#-------------------------------------------
include("spaces/vectorspaces.jl")

# # Definitions and methods for tensors
# #-------------------------------------
# # general definitions
include("tensors/abstracttensor.jl")
include("tensors/tensortreeiterator.jl")
include("tensors/tensor.jl")
include("tensors/adjoint.jl")
include("tensors/linalg.jl")
include("tensors/vectorinterface.jl")
include("tensors/tensoroperations.jl")
include("tensors/indexmanipulations.jl")
include("tensors/truncation.jl")
include("tensors/factorizations.jl")
include("tensors/braidingtensor.jl")

# # Planar macros and related functionality
# #-----------------------------------------
@nospecialize
include("planar/analyzers.jl")
include("planar/preprocessors.jl")
include("planar/postprocessors.jl")
include("planar/macros.jl")
@specialize
include("planar/planaroperations.jl")

# deprecations: to be removed in version 1.0 or sooner
include("auxiliary/deprecate.jl")

end<|MERGE_RESOLUTION|>--- conflicted
+++ resolved
@@ -92,14 +92,9 @@
 using Strided
 
 using VectorInterface
-<<<<<<< HEAD
-using TensorOperations: TensorOperations, @tensor, @tensoropt, @ncon, ncon, IndexTuple,
-                        Index2Tuple, linearize
-=======
 
 using TensorOperations: TensorOperations, @tensor, @tensoropt, @ncon, ncon
 using TensorOperations: IndexTuple, Index2Tuple, linearize, Backend
->>>>>>> 8ae2a651
 const TO = TensorOperations
 
 using LRUCache
