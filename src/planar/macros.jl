# NEW MACROS: @planar and @plansor
macro planar(args::Vararg{Expr})
    isempty(args) && throw(ArgumentError("No arguments passed to `planar`"))

    planarexpr = args[end]
    kwargs = TO.parse_tensor_kwargs(args[1:(end - 1)])
    parser = planarparser(planarexpr, kwargs... )

    return esc(parser(planarexpr))
end

function planarparser(planarexpr, kwargs...)
    parser = TO.TensorParser()

    pop!(parser.preprocessors) # remove TO.extracttensorobjects
    push!(parser.preprocessors, _conj_to_adjoint)
    push!(parser.preprocessors, _extract_tensormap_objects)

    temporaries = Vector{Symbol}()
    push!(parser.postprocessors, ex->_annotate_temporaries(ex, temporaries))
    push!(parser.postprocessors, ex->_free_temporaries(ex, temporaries))
    push!(parser.postprocessors, _insert_planar_operations)

    for kw in kwargs
        name, val = kw

        if name == :order
            isexpr(val, :tuple) ||
                throw(ArgumentError("Invalid use of `order`, should be `order=(...,)`"))
            indexorder = map(normalizeindex, val.args)
            parser.contractiontreebuilder = network -> TO.indexordertree(network, indexorder)

        elseif name == :contractcheck
            val isa Bool ||
                throw(ArgumentError("Invalid use of `contractcheck`, should be `contractcheck=bool`."))
            val && push!(parser.preprocessors, ex -> TO.insertcontractionchecks(ex))

        elseif name == :costcheck
            val in (:warn, :cache) ||
                throw(ArgumentError("Invalid use of `costcheck`, should be `costcheck=warn` or `costcheck=cache`"))
            parser.contractioncostcheck = val
        elseif name == :opt
            if val isa Bool && val
                optdict = TO.optdata(planarexpr)
            elseif val isa Expr
                optdict = TO.optdata(val, planarexpr)
            else
                throw(ArgumentError("Invalid use of `opt`, should be `opt=true` or `opt=OptExpr`"))
            end
            parser.contractiontreebuilder = network -> TO.optimaltree(network, optdict)[1]
        elseif name == :backend
            val isa Symbol ||
                throw(ArgumentError("Backend should be a symbol."))
            push!(parser.postprocessors, ex -> insert_operationbackend(ex, val))
        elseif name == :allocator
            val isa Symbol ||
                throw(ArgumentError("Allocator should be a symbol."))
            push!(parser.postprocessors, ex -> TO.insert_allocatorbackend(ex, val))
        else
            throw(ArgumentError("Unknown keyword argument `name`."))
        end
    end
    braidingtensors = Vector{Any}()

    push!(parser.preprocessors, _construct_braidingtensors)
    treebuilder = parser.contractiontreebuilder
    treesorter = parser.contractiontreesorter
<<<<<<< HEAD
    push!(parser.preprocessors, ex -> TO.processcontractions(ex, treebuilder, treesorter))
    push!(parser.preprocessors, ex -> _check_planarity(ex))
    temporaries = Vector{Symbol}()
    push!(parser.preprocessors, ex -> _decompose_planar_contractions(ex, temporaries))

    pop!(parser.postprocessors) # remove TO.addtensoroperations
    push!(parser.postprocessors, ex -> _update_temporaries(ex, temporaries))
    push!(parser.postprocessors, ex -> _annotate_temporaries(ex, temporaries))
    push!(parser.postprocessors, _add_modules)
    return parser(ex)
=======
    costcheck = parser.contractioncostcheck
    push!(parser.preprocessors, ex->TO.processcontractions(ex, treebuilder, treesorter, costcheck))
    parser.contractioncostcheck = nothing
    push!(parser.preprocessors, ex->_check_planarity(ex))
    push!(parser.preprocessors, ex->_decompose_planar_contractions(ex, temporaries))
    
    return parser
>>>>>>> 6c94ed1e
end

macro plansor(args::Vararg{Expr})
    isempty(args) && throw(ArgumentError("No arguments passed to `planar`"))

    planarexpr = args[end]
    kwargs = TO.parse_tensor_kwargs(args[1:(end - 1)])
    return esc(_plansor(planarexpr, kwargs...))
end

function _plansor(expr, kwargs...)
    inputtensors = TO.getinputtensorobjects(expr)
    newtensors = TO.getnewtensorobjects(expr)

    # find the first non-braiding tensor to determine the braidingstyle
<<<<<<< HEAD
    targetobj = inputtensors[findfirst(x -> x != :τ, inputtensors)]
    targetsym = gensym()

    ex = TO.replacetensorobjects(ex) do obj, leftind, rightind
        return obj == targetobj ? targetsym : obj
=======
    targetobj = inputtensors[findfirst(x->x != :τ, inputtensors)]
    if !isa(targetobj, Symbol)
        targetsym = gensym(string(targetobj))
        expr = TO.replacetensorobjects(expr) do obj, leftind, rightind
            obj == targetobj ? targetsym : obj
        end
        args = Any[(:($targetsym = $targetobj))]
    else
        targetsym = targetobj
        args = Any[]
>>>>>>> 6c94ed1e
    end

    tparser = TO.tensorparser(expr, kwargs...)
    pparser = planarparser(expr, kwargs...)
    insert!(tparser.preprocessors, 5, _remove_braidingtensors)
    tensorex = tparser(expr)
    planarex = pparser(expr)

<<<<<<< HEAD
    ex = Expr(:block)
    push!(ex.args, Expr(:(=), targetsym, targetobj))
    push!(ex.args, :(if BraidingStyle(sectortype($targetsym)) isa Bosonic
                         $(defaultex)
                     else
                         $(planarex)
                     end))
    if targetobj in newtensors
        push!(ex.args, Expr(:(=), targetobj, targetsym))
        push!(ex.args, newtensors[end])
=======
    push!(args, Expr(:if, :(BraidingStyle(sectortype($targetsym)) isa Bosonic), tensorex, planarex))
    if !isa(targetobj, Symbol) && targetobj ∈ newtensors
        push!(args, :($targetobj = $targetsym))
>>>>>>> 6c94ed1e
    end
    return Expr(:block, args...)
end<|MERGE_RESOLUTION|>--- conflicted
+++ resolved
@@ -4,7 +4,7 @@
 
     planarexpr = args[end]
     kwargs = TO.parse_tensor_kwargs(args[1:(end - 1)])
-    parser = planarparser(planarexpr, kwargs... )
+    parser = planarparser(planarexpr, kwargs...)
 
     return esc(parser(planarexpr))
 end
@@ -17,8 +17,8 @@
     push!(parser.preprocessors, _extract_tensormap_objects)
 
     temporaries = Vector{Symbol}()
-    push!(parser.postprocessors, ex->_annotate_temporaries(ex, temporaries))
-    push!(parser.postprocessors, ex->_free_temporaries(ex, temporaries))
+    push!(parser.postprocessors, ex -> _annotate_temporaries(ex, temporaries))
+    push!(parser.postprocessors, ex -> _free_temporaries(ex, temporaries))
     push!(parser.postprocessors, _insert_planar_operations)
 
     for kw in kwargs
@@ -28,7 +28,8 @@
             isexpr(val, :tuple) ||
                 throw(ArgumentError("Invalid use of `order`, should be `order=(...,)`"))
             indexorder = map(normalizeindex, val.args)
-            parser.contractiontreebuilder = network -> TO.indexordertree(network, indexorder)
+            parser.contractiontreebuilder = network -> TO.indexordertree(network,
+                                                                         indexorder)
 
         elseif name == :contractcheck
             val isa Bool ||
@@ -65,26 +66,14 @@
     push!(parser.preprocessors, _construct_braidingtensors)
     treebuilder = parser.contractiontreebuilder
     treesorter = parser.contractiontreesorter
-<<<<<<< HEAD
-    push!(parser.preprocessors, ex -> TO.processcontractions(ex, treebuilder, treesorter))
+    costcheck = parser.contractioncostcheck
+    push!(parser.preprocessors,
+          ex -> TO.processcontractions(ex, treebuilder, treesorter, costcheck))
+    parser.contractioncostcheck = nothing
     push!(parser.preprocessors, ex -> _check_planarity(ex))
-    temporaries = Vector{Symbol}()
     push!(parser.preprocessors, ex -> _decompose_planar_contractions(ex, temporaries))
 
-    pop!(parser.postprocessors) # remove TO.addtensoroperations
-    push!(parser.postprocessors, ex -> _update_temporaries(ex, temporaries))
-    push!(parser.postprocessors, ex -> _annotate_temporaries(ex, temporaries))
-    push!(parser.postprocessors, _add_modules)
-    return parser(ex)
-=======
-    costcheck = parser.contractioncostcheck
-    push!(parser.preprocessors, ex->TO.processcontractions(ex, treebuilder, treesorter, costcheck))
-    parser.contractioncostcheck = nothing
-    push!(parser.preprocessors, ex->_check_planarity(ex))
-    push!(parser.preprocessors, ex->_decompose_planar_contractions(ex, temporaries))
-    
     return parser
->>>>>>> 6c94ed1e
 end
 
 macro plansor(args::Vararg{Expr})
@@ -100,24 +89,16 @@
     newtensors = TO.getnewtensorobjects(expr)
 
     # find the first non-braiding tensor to determine the braidingstyle
-<<<<<<< HEAD
     targetobj = inputtensors[findfirst(x -> x != :τ, inputtensors)]
-    targetsym = gensym()
-
-    ex = TO.replacetensorobjects(ex) do obj, leftind, rightind
-        return obj == targetobj ? targetsym : obj
-=======
-    targetobj = inputtensors[findfirst(x->x != :τ, inputtensors)]
     if !isa(targetobj, Symbol)
         targetsym = gensym(string(targetobj))
         expr = TO.replacetensorobjects(expr) do obj, leftind, rightind
-            obj == targetobj ? targetsym : obj
+            return obj == targetobj ? targetsym : obj
         end
         args = Any[(:($targetsym = $targetobj))]
     else
         targetsym = targetobj
         args = Any[]
->>>>>>> 6c94ed1e
     end
 
     tparser = TO.tensorparser(expr, kwargs...)
@@ -126,22 +107,11 @@
     tensorex = tparser(expr)
     planarex = pparser(expr)
 
-<<<<<<< HEAD
-    ex = Expr(:block)
-    push!(ex.args, Expr(:(=), targetsym, targetobj))
-    push!(ex.args, :(if BraidingStyle(sectortype($targetsym)) isa Bosonic
-                         $(defaultex)
-                     else
-                         $(planarex)
-                     end))
-    if targetobj in newtensors
-        push!(ex.args, Expr(:(=), targetobj, targetsym))
-        push!(ex.args, newtensors[end])
-=======
-    push!(args, Expr(:if, :(BraidingStyle(sectortype($targetsym)) isa Bosonic), tensorex, planarex))
+    push!(args,
+          Expr(:if, :(BraidingStyle(sectortype($targetsym)) isa Bosonic), tensorex,
+               planarex))
     if !isa(targetobj, Symbol) && targetobj ∈ newtensors
         push!(args, :($targetobj = $targetsym))
->>>>>>> 6c94ed1e
     end
     return Expr(:block, args...)
 end