<<<<<<< HEAD
@noinline function Base.getindex(::ComplexNumbers, I::Type{<:Group})
    S = Rep[I]
    if repr(S) == "GradedSpace[Irrep[$I]]"
        Base.depwarn("`ℂ[$I]` is deprecated because $I represents a group rather than its representations, use `ℂ[Irrep[$I]]`, `Rep[$I]` or `GradedSpace[Irrep[$I]]` instead.",
                     ((Base.Core).Typeof(Base.getindex)).name.mt.name)
    else
        Base.depwarn("`ℂ[$I]` is deprecated because $I represents a group rather than its representations, use `ℂ[Irrep[$I]]`, `Rep[$I]`, `$S` or `GradedSpace[Irrep[$I]]` instead.",
                     ((Base.Core).Typeof(Base.getindex)).name.mt.name)
    end
    return Rep[I]
end

@noinline function ℤ₂(args...)
    Base.depwarn("`ℤ₂(args...)` is deprecated, use `Z2Irrep(args...)` or ``Irrep[ℤ₂](args...)` instead.",
                 ((Base.Core).Typeof(ℤ₂)).name.mt.name)
    return Irrep[ℤ₂](args...)
end
@noinline function ℤ₃(args...)
    Base.depwarn("`ℤ₃(args...)` is deprecated, use `Z3Irrep(args...)` or ``Irrep[ℤ₃](args...)` instead.",
                 ((Base.Core).Typeof(ℤ₃)).name.mt.name)
    return Irrep[ℤ₃](args...)
end
@noinline function ℤ₄(args...)
    Base.depwarn("`ℤ₄(args...)` is deprecated, use `Z4Irrep(args...)` or ``Irrep[ℤ₄](args...)` instead.",
                 ((Base.Core).Typeof(ℤ₄)).name.mt.name)
    return Irrep[ℤ₄](args...)
end
@noinline function U₁(args...)
    Base.depwarn("`U₁(args...)` is deprecated, use `U1Irrep(args...)` or ``Irrep[U₁](args...)` instead.",
                 ((Base.Core).Typeof(U₁)).name.mt.name)
    return Irrep[U₁](args...)
end
@noinline function CU₁(args...)
    Base.depwarn("`CU₁(args...)` is deprecated, use `CU1Irrep(args...)` or ``Irrep[CU₁](args...)` instead.",
                 ((Base.Core).Typeof(CU₁)).name.mt.name)
    return Irrep[CU₁](args...)
end
@noinline function SU₂(args...)
    Base.depwarn("`SU₂(args...)` is deprecated, use `SU2Irrep(args...)` or ``Irrep[SU₂](args...)` instead.",
                 ((Base.Core).Typeof(SU₂)).name.mt.name)
    return Irrep[SU₂](args...)
end

Base.@deprecate(permuteind!(tdst::AbstractTensorMap, tsrc::AbstractTensorMap, p1, p2),
                permute!(tdst, tsrc, p1, p2))

function Base.getindex(::Type{GradedSpace}, ::Type{I}) where {I<:Sector}
    @warn "`getindex(::Type{GradedSpace}, I::Type{<:Sector})` is deprecated, use `ℂ[I]`, `Vect[I]`, or, if `I == Irrep[G]`, `Rep[G]` instead." maxlog = 1
    return Vect[I]
end

function Base.getindex(::ComplexNumbers, d1::Pair{I,Int},
                       dims::Pair{I,Int}...) where {I<:Sector}
    @warn "`ℂ[s1=>n1, s2=>n2, ...]` is deprecated, use `ℂ[I](s1=>n1, s2=>n2, ...)`, `Vect[I](s1=>n1, s2=>n2, ...)` instead with `I = typeof(s1)`." maxlog = 1
    return Vect[I](d1, dims...)
end

function Base.getindex(::RealNumbers, d::Int)
    @warn "`ℝ[d]` is deprecated, use `ℝ^d` or `CartesianSpace(d)`." maxlog = 1
    return ℝ^d
end

function Base.getindex(::ComplexNumbers, d::Int)
    @warn "`ℂ[d]` is deprecated, use `ℂ^d` or `ComplexSpace(d)`." maxlog = 1
    return ℂ^d
end

import Base: eltype
=======
import Base: eltype, transpose
>>>>>>> 4cc89dfa
@deprecate eltype(T::Type{<:AbstractTensorMap}) scalartype(T)
@deprecate eltype(t::AbstractTensorMap) scalartype(t)

@deprecate permute(t::AbstractTensorMap, p1::IndexTuple, p2::IndexTuple; copy::Bool=false) permute(t, (p1, p2); copy=copy)
@deprecate transpose(t::AbstractTensorMap, p1::IndexTuple, p2::IndexTuple; copy::Bool=false) transpose(t, (p1, p2); copy=copy)
@deprecate braid(t::AbstractTensorMap, p1::IndexTuple, p2::IndexTuple, levels; copy::Bool=false) braid(t, (p1, p2), levels; copy=copy)<|MERGE_RESOLUTION|>--- conflicted
+++ resolved
@@ -1,78 +1,9 @@
-<<<<<<< HEAD
-@noinline function Base.getindex(::ComplexNumbers, I::Type{<:Group})
-    S = Rep[I]
-    if repr(S) == "GradedSpace[Irrep[$I]]"
-        Base.depwarn("`ℂ[$I]` is deprecated because $I represents a group rather than its representations, use `ℂ[Irrep[$I]]`, `Rep[$I]` or `GradedSpace[Irrep[$I]]` instead.",
-                     ((Base.Core).Typeof(Base.getindex)).name.mt.name)
-    else
-        Base.depwarn("`ℂ[$I]` is deprecated because $I represents a group rather than its representations, use `ℂ[Irrep[$I]]`, `Rep[$I]`, `$S` or `GradedSpace[Irrep[$I]]` instead.",
-                     ((Base.Core).Typeof(Base.getindex)).name.mt.name)
-    end
-    return Rep[I]
-end
-
-@noinline function ℤ₂(args...)
-    Base.depwarn("`ℤ₂(args...)` is deprecated, use `Z2Irrep(args...)` or ``Irrep[ℤ₂](args...)` instead.",
-                 ((Base.Core).Typeof(ℤ₂)).name.mt.name)
-    return Irrep[ℤ₂](args...)
-end
-@noinline function ℤ₃(args...)
-    Base.depwarn("`ℤ₃(args...)` is deprecated, use `Z3Irrep(args...)` or ``Irrep[ℤ₃](args...)` instead.",
-                 ((Base.Core).Typeof(ℤ₃)).name.mt.name)
-    return Irrep[ℤ₃](args...)
-end
-@noinline function ℤ₄(args...)
-    Base.depwarn("`ℤ₄(args...)` is deprecated, use `Z4Irrep(args...)` or ``Irrep[ℤ₄](args...)` instead.",
-                 ((Base.Core).Typeof(ℤ₄)).name.mt.name)
-    return Irrep[ℤ₄](args...)
-end
-@noinline function U₁(args...)
-    Base.depwarn("`U₁(args...)` is deprecated, use `U1Irrep(args...)` or ``Irrep[U₁](args...)` instead.",
-                 ((Base.Core).Typeof(U₁)).name.mt.name)
-    return Irrep[U₁](args...)
-end
-@noinline function CU₁(args...)
-    Base.depwarn("`CU₁(args...)` is deprecated, use `CU1Irrep(args...)` or ``Irrep[CU₁](args...)` instead.",
-                 ((Base.Core).Typeof(CU₁)).name.mt.name)
-    return Irrep[CU₁](args...)
-end
-@noinline function SU₂(args...)
-    Base.depwarn("`SU₂(args...)` is deprecated, use `SU2Irrep(args...)` or ``Irrep[SU₂](args...)` instead.",
-                 ((Base.Core).Typeof(SU₂)).name.mt.name)
-    return Irrep[SU₂](args...)
-end
-
-Base.@deprecate(permuteind!(tdst::AbstractTensorMap, tsrc::AbstractTensorMap, p1, p2),
-                permute!(tdst, tsrc, p1, p2))
-
-function Base.getindex(::Type{GradedSpace}, ::Type{I}) where {I<:Sector}
-    @warn "`getindex(::Type{GradedSpace}, I::Type{<:Sector})` is deprecated, use `ℂ[I]`, `Vect[I]`, or, if `I == Irrep[G]`, `Rep[G]` instead." maxlog = 1
-    return Vect[I]
-end
-
-function Base.getindex(::ComplexNumbers, d1::Pair{I,Int},
-                       dims::Pair{I,Int}...) where {I<:Sector}
-    @warn "`ℂ[s1=>n1, s2=>n2, ...]` is deprecated, use `ℂ[I](s1=>n1, s2=>n2, ...)`, `Vect[I](s1=>n1, s2=>n2, ...)` instead with `I = typeof(s1)`." maxlog = 1
-    return Vect[I](d1, dims...)
-end
-
-function Base.getindex(::RealNumbers, d::Int)
-    @warn "`ℝ[d]` is deprecated, use `ℝ^d` or `CartesianSpace(d)`." maxlog = 1
-    return ℝ^d
-end
-
-function Base.getindex(::ComplexNumbers, d::Int)
-    @warn "`ℂ[d]` is deprecated, use `ℂ^d` or `ComplexSpace(d)`." maxlog = 1
-    return ℂ^d
-end
-
-import Base: eltype
-=======
 import Base: eltype, transpose
->>>>>>> 4cc89dfa
 @deprecate eltype(T::Type{<:AbstractTensorMap}) scalartype(T)
 @deprecate eltype(t::AbstractTensorMap) scalartype(t)
 
+#! format: off
 @deprecate permute(t::AbstractTensorMap, p1::IndexTuple, p2::IndexTuple; copy::Bool=false) permute(t, (p1, p2); copy=copy)
 @deprecate transpose(t::AbstractTensorMap, p1::IndexTuple, p2::IndexTuple; copy::Bool=false) transpose(t, (p1, p2); copy=copy)
-@deprecate braid(t::AbstractTensorMap, p1::IndexTuple, p2::IndexTuple, levels; copy::Bool=false) braid(t, (p1, p2), levels; copy=copy)+@deprecate braid(t::AbstractTensorMap, p1::IndexTuple, p2::IndexTuple, levels; copy::Bool=false) braid(t, (p1, p2), levels; copy=copy)
+#! format: on