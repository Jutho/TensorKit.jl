--- conflicted
+++ resolved
@@ -50,9 +50,8 @@
     using Base: @constprop
 end
 
-<<<<<<< HEAD
 const MatOrNumber{T<:Number} = Union{DenseMatrix{T},T}
-=======
+
 """
     _interleave(a::NTuple{N}, b::NTuple{N}) -> NTuple{2N}
 
@@ -61,5 +60,4 @@
 _interleave(::Tuple{}, ::Tuple{}) = ()
 function _interleave(a::NTuple{N}, b::NTuple{N}) where {N}
     return (a[1], b[1], _interleave(tail(a), tail(b))...)
-end
->>>>>>> 6265c352
+end